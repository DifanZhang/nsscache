--- conflicted
+++ resolved
@@ -52,133 +52,6 @@
     storages for different NSS maps, instead of one Cache to hold them all
     (and in the darkness bind them).
     """
-<<<<<<< HEAD
-=======
-    super(Cache, self).__init__()
-    # Set up a logger for our children
-    self.log = logging.getLogger(__name__)
-    # Store config info
-    self.conf = conf
-    self.output_dir = conf.get('dir', '.')
-    self.automount_mountpoint = automount_mountpoint
-    self.map_name = map_name
-
-    # Setup the map we may be asked to load our cache into.
-    if map_name == config.MAP_PASSWORD:
-      self.data = passwd.PasswdMap()
-    elif map_name == config.MAP_SSHKEY:
-      self.data = sshkey.SshkeyMap()
-    elif map_name == config.MAP_GROUP:
-      self.data = group.GroupMap()
-    elif map_name == config.MAP_SHADOW:
-      self.data = shadow.ShadowMap()
-    elif map_name == config.MAP_NETGROUP:
-      self.data = netgroup.NetgroupMap()
-    elif map_name == config.MAP_AUTOMOUNT:
-      self.data = automount.AutomountMap()
-    else:
-      raise error.UnsupportedMap('Cache does not support %s' % map_name)
-
-  def _Begin(self):
-    """Start a write transaction."""
-    self.log.debug('Output dir: %s', self.output_dir)
-    self.log.debug('CWD: %s', os.getcwd())
-    try:
-      self.temp_cache_file = tempfile.NamedTemporaryFile(
-          delete=False,
-          prefix='nsscache-cache-file-',
-          dir=os.path.join(os.getcwd(), self.output_dir))
-      self.temp_cache_filename = self.temp_cache_file.name
-      self.log.debug('opened temporary cache filename %r',
-                     self.temp_cache_filename)
-    except OSError as e:
-      if e.errno == errno.EACCES:
-        self.log.info('Got OSError (%s) when trying to create temporary file',
-                      e)
-        raise error.PermissionDenied('OSError: ' + str(e))
-      raise
-
-  def _Rollback(self):
-    """Rollback a write transaction."""
-    self.log.debug('rolling back, deleting temp cache file %r',
-                   self.temp_cache_filename)
-    self.temp_cache_file.close()
-    # Safe file remove (ignore "no such file or directory" errors):
-    try:
-      os.remove(self.temp_cache_filename)
-    except OSError as e:
-      if e.errno != errno.ENOENT:  # errno.ENOENT = no such file or directory
-        raise  # re-raise exception if a different error occured
-
-  def _Commit(self):
-    """Ensure the cache is now the active data source for NSS.
-
-    Perform an atomic rename on the cache file to the location
-    expected by the NSS module.  No verification of database validity
-    or consistency is performed here.
-
-    Returns:
-      Always returns True
-    """
-    # TODO(jaq): if self WriteModifyTimestamp() fails below, we still have a
-    # new cache, but we might instead want to reserve the space on
-    # disk for a timestamp first -- thus needing a write/commit pair
-    # of functions for a timestamp.  Edge case, so not bothering for now.
-    if not self.temp_cache_file.closed:
-      self.temp_cache_file.flush()
-      os.fsync(self.temp_cache_file.fileno())
-      self.temp_cache_file.close()
-    else:
-      self.log.debug('temp cache file was already closed before Commit')
-    # We emulate the permissions of our source map to avoid bugs where
-    # permissions may differ (usually w/shadow map)
-    # Catch the case where the source file may not exist for some reason and
-    # chose a sensible default.
-    try:
-      shutil.copymode(self.GetCompatFilename(), self.temp_cache_filename)
-      stat_info = os.stat(self.GetCompatFilename())
-      uid = stat_info.st_uid
-      gid = stat_info.st_gid
-      os.chown(self.temp_cache_filename, uid, gid)
-    except OSError as e:
-      if e.errno == errno.ENOENT:
-        if self.map_name == 'sshkey':
-          os.chmod(self.temp_cache_filename,
-                   stat.S_IRUSR | stat.S_IRGRP | stat.S_IROTH)
-        else:
-          os.chmod(self.temp_cache_filename,
-                   stat.S_IRUSR | stat.S_IWUSR | stat.S_IRGRP | stat.S_IROTH)
-    self.log.debug('committing temporary cache file %r to %r',
-                   self.temp_cache_filename, self.GetCacheFilename())
-    os.rename(self.temp_cache_filename, self.GetCacheFilename())
-    return True
-
-  def GetCacheFilename(self):
-    """Return the final destination pathname of the cache file."""
-    return os.path.join(self.output_dir, self.CACHE_FILENAME)
-
-  def GetCompatFilename(self):
-    """Return the filename where the normal (not-cache) map would be."""
-    # TODO(jaq): Probably shouldn't hard code '/etc' here.
-    return os.path.join('/etc', self.map_name)
-
-  def GetMap(self, cache_filename=None):
-    """Returns the map from the cache.
-
-    Must be implemented by the child class!
-
-    Args:
-      cache_filename:  optional extra info used by the child class
-
-    Raises:
-      NotImplementedError:  We should have been implemented by child.
-    """
-    raise NotImplementedError(
-        '%s must implement this method!' % self.__class__.__name__)
-
-  def GetMapLocation(self):
-    """Return the location of the Map in this cache.
->>>>>>> 1a7b652c
 
     def __init__(self, conf, map_name, automount_mountpoint=None):
         """Initialise the Cache object.
@@ -194,7 +67,7 @@
         """
         super(Cache, self).__init__()
         # Set up a logger for our children
-        self.log = logging.getLogger(self.__class__.__name__)
+        self.log = logging.getLogger(__name__)
         # Store config info
         self.conf = conf
         self.output_dir = conf.get('dir', '.')
