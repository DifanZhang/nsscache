--- conflicted
+++ resolved
@@ -211,13 +211,8 @@
 
     retval = updater.Verify(written)
 
-<<<<<<< HEAD
-    self.failUnlessEqual(False, retval)
-    self.failIf(os.path.exists(os.path.join(updater.temp_cache_filename)))
-=======
     self.assertEqual(False, retval)
     self.assertFalse(os.path.exists(os.path.join(updater.temp_cache_filename)))
->>>>>>> 1142b866
 
   def testVerifyEmptyMap(self):
     updater = nssdb.NssDbPasswdHandler({'dir': self.workdir})
@@ -383,13 +378,8 @@
 
     retval = updater.Verify(written)
 
-<<<<<<< HEAD
-    self.failUnlessEqual(False, retval)
-    self.failIf(os.path.exists(os.path.join(updater.temp_cache_filename)))
-=======
     self.assertEqual(False, retval)
     self.assertFalse(os.path.exists(os.path.join(updater.temp_cache_filename)))
->>>>>>> 1142b866
 
 
 class TestNssDbShadowHandler(mox.MoxTestBase):
@@ -530,13 +520,8 @@
 
     retval = updater.Verify(written)
 
-<<<<<<< HEAD
-    self.failUnlessEqual(False, retval)
-    self.failIf(os.path.exists(os.path.join(updater.temp_cache_filename)))
-=======
     self.assertEqual(False, retval)
     self.assertFalse(os.path.exists(os.path.join(updater.temp_cache_filename)))
->>>>>>> 1142b866
 
 
 class TestNssDbCache(unittest.TestCase):
