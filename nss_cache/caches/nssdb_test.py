# Copyright 2007 Google Inc.
#
# This program is free software; you can redistribute it and/or
# modify it under the terms of the GNU General Public License
# as published by the Free Software Foundation; either version 2
# of the License, or (at your option) any later version.
#
# This program is distributed in the hope that it will be useful,
# but WITHOUT ANY WARRANTY; without even the implied warranty of
# MERCHANTABILITY or FITNESS FOR A PARTICULAR PURPOSE.  See the
# GNU General Public License for more details.
#
# You should have received a copy of the GNU General Public License
# along with this program; if not, write to the Free Software Foundation,
# Inc., 51 Franklin Street, Fifth Floor, Boston, MA  02110-1301, USA.

"""Unit tests for nss_cache/caches/nssdb.py."""

__author__ = 'jaq@google.com (Jamie Wilkinson)'

import logging
import os.path
import select
import shutil
import sys
import tempfile
import time
import unittest

try:
  from bsddb import btopen
except ImportError:
  from bsddb3 import btopen

try:
  import mox
except ImportError:
  from mox3 import mox

from nss_cache import error

from nss_cache.caches import nssdb
from nss_cache.maps import group
from nss_cache.maps import passwd
from nss_cache.maps import shadow


def NoMakeDB():
  return not os.path.exists('/usr/bin/makedb')


class MakeDbDummy(object):
  allout = ""
      
  def wait(self):
    return 0

  def poll(self):
    return None


class TestNssDbPasswdHandler(mox.MoxTestBase):

  def setUp(self):
    super(TestNssDbPasswdHandler, self).setUp()
    self.workdir = tempfile.mkdtemp()

  def tearDown(self):
    super(TestNssDbPasswdHandler, self).tearDown()
    # remove the test working directory
    shutil.rmtree(self.workdir)

  def testConvertValueToMapEntry(self):
    ent = 'foo:x:1000:1001:bar:/:/bin/sh'

    updater = nssdb.NssDbPasswdHandler({})

    pme = updater.ConvertValueToMapEntry(ent)

    self.assertEqual('foo', pme.name)
    self.assertEqual(1000, pme.uid)
    self.assertEqual(1001, pme.gid)
    self.assertEqual('bar', pme.gecos)
    self.assertEqual('/bin/sh', pme.shell)
    self.assertEqual('/', pme.dir)

  def testIsMapPrimaryKey(self):
    updater = nssdb.NssDbPasswdHandler({})

    self.assertTrue(updater.IsMapPrimaryKey('.foo'))
    self.assertFalse(updater.IsMapPrimaryKey('=1000'))
    self.assertFalse(updater.IsMapPrimaryKey('00'))

  def testNssDbPasswdHandlerWriteData(self):
    entry_string = 'foo:x:1000:1000:foo:/:/bin/sh'

    makedb_stdin = self.mox.CreateMock(sys.stdin)
    makedb_stdin.write('.foo %s\n' % entry_string)
    makedb_stdin.write('=1000 %s\n' % entry_string)
    makedb_stdin.write('00 %s\n' % entry_string)

    passwd_map = passwd.PasswdMap()
    passwd_map_entry = passwd.PasswdMapEntry()
    passwd_map_entry.name = 'foo'
    passwd_map_entry.uid = 1000
    passwd_map_entry.gid = 1000
    passwd_map_entry.gecos = 'foo'
    passwd_map_entry.dir = '/'
    passwd_map_entry.shell = '/bin/sh'
    passwd_map_entry.passwd = 'x'
    self.assertTrue(passwd_map.Add(passwd_map_entry))

    writer = nssdb.NssDbPasswdHandler({'makedb': '/bin/false',
                                       'dir': '/tmp'})

    self.mox.ReplayAll()

    writer.WriteData(makedb_stdin, passwd_map_entry, 0)

  def testNssDbPasswdHandlerWrite(self):
    ent = 'foo:x:1000:1000:foo:/:/bin/sh'

    makedb_stdin = self.mox.CreateMock(sys.stdin)
    makedb_stdin.write('.foo %s\n' % ent)
    makedb_stdin.write('=1000 %s\n' % ent)
    makedb_stdin.write('00 %s\n' % ent)
    makedb_stdin.close()

    makedb_stdout = self.mox.CreateMock(sys.stdout)
    makedb_stdout.read().AndReturn('')
    makedb_stdout.close()

    m = passwd.PasswdMap()
    pw = passwd.PasswdMapEntry()
    pw.name = 'foo'
    pw.uid = 1000
    pw.gid = 1000
    pw.gecos = 'foo'
    pw.dir = '/'
    pw.shell = '/bin/sh'
    pw.passwd = 'x'
    pw.Verify()
    self.assertTrue(m.Add(pw))

    self.mox.StubOutWithMock(select, 'select')
    select.select([makedb_stdout], (), (), 0).AndReturn(([37], [], []))
    select.select([makedb_stdout], (), (), 0).AndReturn(([], [], []))

    def SpawnMakeDb():
      makedb = MakeDbDummy()
      makedb.stdin = makedb_stdin
      makedb.stdout = makedb_stdout
      return makedb

    writer = nssdb.NssDbPasswdHandler({'makedb': '/usr/bin/makedb',
                                       'dir': self.workdir})

    writer._SpawnMakeDb = SpawnMakeDb

    self.mox.ReplayAll()

    writer.Write(m)

    tmppasswd = os.path.join(self.workdir, 'passwd.db')
    self.assertFalse(os.path.exists(tmppasswd))
    # just clean it up, Write() doesn't Commit()
    writer._Rollback()

  @unittest.skipIf(NoMakeDB(), 'no /usr/bin/makedb')
  def testVerify(self):
    # create a map
    m = passwd.PasswdMap()
    e = passwd.PasswdMapEntry()
    e.name = 'foo'
    e.uid = 1000
    e.gid = 2000
    self.assertTrue(m.Add(e))

    updater = nssdb.NssDbPasswdHandler({'dir': self.workdir,
                                        'makedb': '/usr/bin/makedb'})
    written = updater.Write(m)

    self.assertTrue(os.path.exists(updater.temp_cache_filename),
                    'updater.Write() did not create a file')

    retval = updater.Verify(written)

    self.assertEqual(True, retval)

    os.unlink(updater.temp_cache_filename)

  @unittest.skipIf(NoMakeDB(), 'no /usr/bin/makedb')
  def testVerifyFailure(self):
    # create a map
    m = passwd.PasswdMap()
    e = passwd.PasswdMapEntry()
    e.name = 'foo'
    e.uid = 1000
    e.gid = 2000
    self.assertTrue(m.Add(e))

    updater = nssdb.NssDbPasswdHandler({'dir': self.workdir,
                                        'makedb': '/usr/bin/makedb'})
    written = updater.Write(m)

    self.assertTrue(os.path.exists(updater.temp_cache_filename),
                    'updater.Write() did not create a file')

    # change the cache
    db = btopen(updater.temp_cache_filename)
    del db[db.first()[0]]
    db.sync()
    db.close()

    retval = updater.Verify(written)

<<<<<<< HEAD
    self.failUnlessEqual(False, retval)
    self.failIf(os.path.exists(os.path.join(updater.temp_cache_filename)))
=======
    self.assertEqual(False, retval)
    self.assertFalse(os.path.exists(os.path.join(updater.temp_cache_filename)))
    # no longer hide this message
    logging.getLogger('NssDbPasswdHandler').removeFilter(fltr)
>>>>>>> 6f9643ce

  def testVerifyEmptyMap(self):
    updater = nssdb.NssDbPasswdHandler({'dir': self.workdir})
    # create a temp file, clag it into the updater object
    (_, temp_filename) = tempfile.mkstemp(prefix='nsscache-nssdb_test',
                                          dir=self.workdir)
    updater.temp_cache_filename = temp_filename
    # make it empty
    db = btopen(temp_filename, 'w')
    self.assertEqual(0, len(db))
    db.close()
    # TODO(jaq): raising an exception is probably the wrong behaviour
    self.assertRaises(error.EmptyMap, updater.Verify, set('foo'))
    os.unlink(temp_filename)


class TestNssDbGroupHandler(mox.MoxTestBase):

  def setUp(self):
    super(TestNssDbGroupHandler, self).setUp()
    self.workdir = tempfile.mkdtemp()

  def tearDown(self):
    super(TestNssDbGroupHandler, self).tearDown()
    # remove the test working directory
    shutil.rmtree(self.workdir)

  def testConvertValueToMapEntry(self):
    ent = 'foo:x:1000:bar'
    updater = nssdb.NssDbGroupHandler({})

    gme = updater.ConvertValueToMapEntry(ent)

    self.assertEqual('foo', gme.name)
    self.assertEqual(1000, gme.gid)
    self.assertEqual('x', gme.passwd)
    self.assertEqual(['bar'], gme.members)

  def testIsMapPrimaryKey(self):
    updater = nssdb.NssDbGroupHandler({})

    self.assertTrue(updater.IsMapPrimaryKey('.foo'))
    self.assertFalse(updater.IsMapPrimaryKey('=1000'))
    self.assertFalse(updater.IsMapPrimaryKey('00'))

  def testNssDbGroupHandlerWriteData(self):
    ent = 'foo:x:1000:bar'

    makedb_stdin = self.mox.CreateMock(sys.stdin)
    makedb_stdin.write('.foo %s\n' % ent)
    makedb_stdin.write('=1000 %s\n' % ent)
    makedb_stdin.write('00 %s\n' % ent)

    m = group.GroupMap()
    g = group.GroupMapEntry()
    g.name = 'foo'
    g.gid = 1000
    g.passwd = 'x'
    g.members = ['bar']

    self.assertTrue(m.Add(g))

    writer = nssdb.NssDbGroupHandler({'makedb': '/bin/false',
                                      'dir': '/tmp'})

    self.mox.ReplayAll()

    writer.WriteData(makedb_stdin, g, 0)

  def testNssDbGroupHandlerWrite(self):
    ent = 'foo:x:1000:bar'

    makedb_stdin = self.mox.CreateMock(sys.stdin)
    makedb_stdin.write('.foo %s\n' % ent)
    makedb_stdin.write('=1000 %s\n' % ent)
    makedb_stdin.write('00 %s\n' % ent)
    makedb_stdin.close()

    makedb_stdout = self.mox.CreateMock(sys.stdout)
    makedb_stdout.read().AndReturn('')
    makedb_stdout.close()

    m = group.GroupMap()
    g = group.GroupMapEntry()
    g.name = 'foo'
    g.gid = 1000
    g.passwd = 'x'
    g.members = ['bar']
    g.Verify()
    self.assertTrue(m.Add(g))

    self.mox.StubOutWithMock(select, 'select')
    select.select([makedb_stdout], (), (), 0).AndReturn(([37], [], []))
    select.select([makedb_stdout], (), (), 0).AndReturn(([], [], []))
    
    def SpawnMakeDb():
      makedb = MakeDbDummy()
      makedb.stdin = makedb_stdin
      makedb.stdout = makedb_stdout
      return makedb

    writer = nssdb.NssDbGroupHandler({'makedb': '/usr/bin/makedb',
                                      'dir': self.workdir})
    writer._SpawnMakeDb = SpawnMakeDb
    self.mox.ReplayAll()

    writer.Write(m)

    tmpgroup = os.path.join(self.workdir, 'group.db')
    self.assertFalse(os.path.exists(tmpgroup))
    # just clean it up, Write() doesn't Commit()
    writer._Rollback()

  @unittest.skipIf(NoMakeDB(), 'no /usr/bin/makedb')
  def testVerify(self):
    # create a map
    m = group.GroupMap()
    e = group.GroupMapEntry()
    e.name = 'foo'
    e.gid = 2000
    self.assertTrue(m.Add(e))

    updater = nssdb.NssDbGroupHandler({'dir': self.workdir,
                                       'makedb': '/usr/bin/makedb'})
    written = updater.Write(m)

    self.assertTrue(os.path.exists(updater.temp_cache_filename),
                    'updater.Write() did not create a file')

    retval = updater.Verify(written)

    self.assertEqual(True, retval)
    os.unlink(updater.temp_cache_filename)

  @unittest.skipIf(NoMakeDB(), 'no /usr/bin/makedb')
  def testVerifyFailure(self):
    # create a map
    m = group.GroupMap()
    e = group.GroupMapEntry()
    e.name = 'foo'
    e.gid = 2000
    self.assertTrue(m.Add(e))

    updater = nssdb.NssDbGroupHandler({'dir': self.workdir,
                                       'makedb': '/usr/bin/makedb'})
    written = updater.Write(m)

    self.assertTrue(os.path.exists(updater.temp_cache_filename),
                    'updater.Write() did not create a file')

    # change the cache
    db = btopen(updater.temp_cache_filename)
    del db[db.first()[0]]
    db.sync()
    db.close()

    retval = updater.Verify(written)

<<<<<<< HEAD
    self.failUnlessEqual(False, retval)
    self.failIf(os.path.exists(os.path.join(updater.temp_cache_filename)))
=======
    self.assertEqual(False, retval)
    self.assertFalse(os.path.exists(os.path.join(updater.temp_cache_filename)))
    # no longer hide this message
    logging.getLogger('NssDbGroupHandler').removeFilter(fltr)
>>>>>>> 6f9643ce


class TestNssDbShadowHandler(mox.MoxTestBase):

  def setUp(self):
    super(TestNssDbShadowHandler, self).setUp()
    self.workdir = tempfile.mkdtemp()

  def tearDown(self):
    super(TestNssDbShadowHandler, self).tearDown()
    # remove the test working directory
    shutil.rmtree(self.workdir)

  def testConvertValueToMapEntry(self):
    ent = 'foo:*:::::::0'

    updater = nssdb.NssDbShadowHandler({})

    sme = updater.ConvertValueToMapEntry(ent)

    self.assertEqual('foo', sme.name)
    self.assertEqual('*', sme.passwd)
    self.assertEqual(0, sme.flag)

  def testIsMapPrimaryKey(self):
    updater = nssdb.NssDbShadowHandler({})

    self.assertTrue(updater.IsMapPrimaryKey('.foo'))
    self.assertFalse(updater.IsMapPrimaryKey('00'))

  def testNssDbShadowHandlerWriteData(self):
    ent = 'foo:!!:::::::0'

    makedb_stdin = self.mox.CreateMock(sys.stdin)
    makedb_stdin.write('.foo %s\n' % ent)
    makedb_stdin.write('00 %s\n' % ent)

    m = shadow.ShadowMap()
    s = shadow.ShadowMapEntry()
    s.name = 'foo'

    self.assertTrue(m.Add(s))

    writer = nssdb.NssDbShadowHandler({'makedb': '/bin/false',
                                       'dir': '/tmp'})

    self.mox.ReplayAll()

    writer.WriteData(makedb_stdin, s, 0)

  def testNssDbShadowHandlerWrite(self):
    ent = 'foo:*:::::::0'

    makedb_stdin = self.mox.CreateMock(sys.stdin)
    makedb_stdin.write('.foo %s\n' % ent)
    makedb_stdin.write('00 %s\n' % ent)
    makedb_stdin.close()

    makedb_stdout = self.mox.CreateMock(sys.stdout)
    makedb_stdout.read().AndReturn('')
    makedb_stdout.close()

    m = shadow.ShadowMap()
    s = shadow.ShadowMapEntry()
    s.name = 'foo'
    s.passwd = '*'
    s.Verify()
    self.assertTrue(m.Add(s))

    self.mox.StubOutWithMock(select, 'select')
    select.select([makedb_stdout], (), (), 0).AndReturn(([37], [], []))
    select.select([makedb_stdout], (), (), 0).AndReturn(([], [], []))

    def SpawnMakeDb():
      makedb = MakeDbDummy()
      makedb.stdin = makedb_stdin
      makedb.stdout = makedb_stdout
      return makedb

    writer = nssdb.NssDbShadowHandler({'makedb': '/usr/bin/makedb',
                                       'dir': self.workdir})
    writer._SpawnMakeDb = SpawnMakeDb
    self.mox.ReplayAll()

    writer.Write(m)

    tmpshadow = os.path.join(self.workdir, 'shadow.db')
    self.assertFalse(os.path.exists(tmpshadow))
    # just clean it up, Write() doesn't Commit()
    writer._Rollback()

  @unittest.skipIf(NoMakeDB(), 'no /usr/bin/makedb')
  def testVerify(self):
    m = shadow.ShadowMap()
    s = shadow.ShadowMapEntry()
    s.name = 'foo'
    self.assertTrue(m.Add(s))

    updater = nssdb.NssDbShadowHandler({'dir': self.workdir,
                                        'makedb': '/usr/bin/makedb'})
    written = updater.Write(m)

    self.assertTrue(os.path.exists(updater.temp_cache_filename),
                    'updater.Write() did not create a file')

    retval = updater.Verify(written)

    self.assertEqual(True, retval)
    os.unlink(updater.temp_cache_filename)

  @unittest.skipIf(NoMakeDB(), 'no /usr/bin/makedb')
  def testVerifyFailure(self):
    # create a map
    m = shadow.ShadowMap()
    s = shadow.ShadowMapEntry()
    s.name = 'foo'
    self.assertTrue(m.Add(s))

    updater = nssdb.NssDbShadowHandler({'dir': self.workdir,
                                        'makedb': '/usr/bin/makedb'})
    written = updater.Write(m)

    self.assertTrue(os.path.exists(updater.temp_cache_filename),
                    'updater.Write() did not create a file')

    # change the cache
    db = btopen(updater.temp_cache_filename)
    del db[db.first()[0]]
    db.sync()
    db.close()

    retval = updater.Verify(written)

<<<<<<< HEAD
    self.failUnlessEqual(False, retval)
    self.failIf(os.path.exists(os.path.join(updater.temp_cache_filename)))
=======
    self.assertEqual(False, retval)
    self.assertFalse(os.path.exists(os.path.join(updater.temp_cache_filename)))
    # no longer hide this message
    logging.getLogger('NssDbShadowHandler').removeFilter(fltr)
>>>>>>> 6f9643ce


class TestNssDbCache(unittest.TestCase):

  def setUp(self):
    super(TestNssDbCache, self).setUp()
    self.workdir = tempfile.mkdtemp()

  def tearDown(self):
    super(TestNssDbCache, self).tearDown()
    shutil.rmtree(self.workdir)

  @unittest.skipIf(NoMakeDB(), 'no /usr/bin/makedb')
  def testWriteTestBdb(self):
    data = passwd.PasswdMap()
    pw = passwd.PasswdMapEntry()
    pw.name = 'foo'
    pw.passwd = 'x'
    pw.uid = 1000
    pw.gid = 1000
    pw.gecos = 'doody'
    pw.dir = '/'
    pw.shell = '/bin/sh'
    self.assertTrue(data.Add(pw))

    # instantiate object under test
    dummy_config = {'dir': self.workdir}
    cache = nssdb.NssDbPasswdHandler(dummy_config)

    written = cache.Write(data)
    self.assertTrue('.foo' in written)
    self.assertTrue('=1000' in written)

    # perform test
    db = btopen(cache.temp_cache_filename, 'r')

    self.assertEqual(3, len(list(db.keys())))
    self.assertTrue('.foo' in list(db.keys()))
    self.assertTrue('=1000' in list(db.keys()))
    self.assertTrue('00' in list(db.keys()))

    # convert data to pwent
    d = '%s:x:%s:%s:%s:%s:%s\x00' % (pw.name, pw.uid, pw.gid, pw.gecos,
                                     pw.dir, pw.shell)
    self.assertEqual(db['00'], d)
    self.assertEqual(db['.foo'], d)
    self.assertEqual(db['=1000'], d)

    # tear down
    os.unlink(cache.temp_cache_filename)

  def testLoadBdbCacheFile(self):
    pass_file = os.path.join(self.workdir, 'passwd.db')
    db = btopen(pass_file, 'c')
    ent = 'foo:x:1000:500:bar:/:/bin/sh'
    db['00'] = ent
    db['=1000'] = ent
    db['.foo'] = ent
    db.sync()
    self.assertTrue(os.path.exists(pass_file))

    config = {'dir': self.workdir}
    cache = nssdb.NssDbPasswdHandler(config)
    data_map = cache.GetMap()
    cache._LoadBdbCacheFile(data_map)
    self.assertEqual(1, len(data_map))

    # convert data to pwent
    x = data_map.PopItem()
    d = '%s:x:%s:%s:%s:%s:%s' % (x.name, x.uid, x.gid, x.gecos, x.dir, x.shell)
    self.assertEqual(ent, d)

    os.unlink(pass_file)

  def testGetMapRaisesCacheNotFound(self):
    bad_file = os.path.join(self.workdir, 'really_not_going_to_exist_okay')
    self.assertFalse(os.path.exists(bad_file), 'what the hell, it exists!')

    config = {}
    cache = nssdb.NssDbPasswdHandler(config)
    cache.CACHE_FILENAME = bad_file
    self.assertRaises(error.CacheNotFound, cache.GetMap)

  def testGetMapIsSizedObject(self):
    timestamp = int(time.time())
    update_ts_filename = os.path.join(self.workdir,
                                      'passwd.db.nsscache-update-timestamp')
    update_ts_file = open(update_ts_filename, 'w')
    update_ts_file.write('%s\n' % time.strftime('%Y-%m-%dT%H:%M:%SZ',
                                                time.gmtime(timestamp)))
    update_ts_file.close()
    db_filename = os.path.join(self.workdir, 'passwd.db')
    db = btopen(db_filename)
    db.close()
    cache = nssdb.NssDbPasswdHandler({'dir': self.workdir})
    cache_map = cache.GetMap()
    self.assertEqual(0, len(cache_map))
    os.unlink(update_ts_filename)
    os.unlink(db_filename)

  def testGetMapHasMerge(self):
    timestamp = int(time.time())
    update_ts_filename = os.path.join(self.workdir,
                                      'passwd.db.nsscache-update-timestamp')
    update_ts_file = open(update_ts_filename, 'w')
    update_ts_file.write('%s\n' % time.strftime('%Y-%m-%dT%H:%M:%SZ',
                                                time.gmtime(timestamp)))
    update_ts_file.close()
    db_filename = os.path.join(self.workdir, 'passwd.db')
    db = btopen(db_filename)
    db.close()
    cache = nssdb.NssDbPasswdHandler({'dir': self.workdir})
    cache_map = cache.GetMap()
    self.assertEqual(False, cache_map.Merge(passwd.PasswdMap()))
    os.unlink(update_ts_filename)
    os.unlink(db_filename)

  def testGetMapIsIterable(self):
    timestamp = int(time.time())
    update_ts_filename = os.path.join(self.workdir,
                                      'passwd.db.nsscache-update-timestamp')
    update_ts_file = open(update_ts_filename, 'w')
    update_ts_file.write('%s\n' % time.strftime('%Y-%m-%dT%H:%M:%SZ',
                                                time.gmtime(timestamp)))
    update_ts_file.close()
    db_filename = os.path.join(self.workdir, 'passwd.db')
    db = btopen(db_filename)
    db.close()
    cache = nssdb.NssDbPasswdHandler({'dir': self.workdir})
    cache_map = cache.GetMap()
    self.assertEqual([], list(cache_map))
    os.unlink(update_ts_filename)
    os.unlink(db_filename)


if __name__ == '__main__':
  unittest.main()<|MERGE_RESOLUTION|>--- conflicted
+++ resolved
@@ -214,15 +214,8 @@
 
     retval = updater.Verify(written)
 
-<<<<<<< HEAD
-    self.failUnlessEqual(False, retval)
-    self.failIf(os.path.exists(os.path.join(updater.temp_cache_filename)))
-=======
     self.assertEqual(False, retval)
     self.assertFalse(os.path.exists(os.path.join(updater.temp_cache_filename)))
-    # no longer hide this message
-    logging.getLogger('NssDbPasswdHandler').removeFilter(fltr)
->>>>>>> 6f9643ce
 
   def testVerifyEmptyMap(self):
     updater = nssdb.NssDbPasswdHandler({'dir': self.workdir})
@@ -381,15 +374,8 @@
 
     retval = updater.Verify(written)
 
-<<<<<<< HEAD
-    self.failUnlessEqual(False, retval)
-    self.failIf(os.path.exists(os.path.join(updater.temp_cache_filename)))
-=======
     self.assertEqual(False, retval)
     self.assertFalse(os.path.exists(os.path.join(updater.temp_cache_filename)))
-    # no longer hide this message
-    logging.getLogger('NssDbGroupHandler').removeFilter(fltr)
->>>>>>> 6f9643ce
 
 
 class TestNssDbShadowHandler(mox.MoxTestBase):
@@ -523,15 +509,8 @@
 
     retval = updater.Verify(written)
 
-<<<<<<< HEAD
-    self.failUnlessEqual(False, retval)
-    self.failIf(os.path.exists(os.path.join(updater.temp_cache_filename)))
-=======
     self.assertEqual(False, retval)
     self.assertFalse(os.path.exists(os.path.join(updater.temp_cache_filename)))
-    # no longer hide this message
-    logging.getLogger('NssDbShadowHandler').removeFilter(fltr)
->>>>>>> 6f9643ce
 
 
 class TestNssDbCache(unittest.TestCase):
