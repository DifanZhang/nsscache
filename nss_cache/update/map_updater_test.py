# Copyright 2007 Google Inc.
#
# This program is free software; you can redistribute it and/or
# modify it under the terms of the GNU General Public License
# as published by the Free Software Foundation; either version 2
# of the License, or (at your option) any later version.
#
# This program is distributed in the hope that it will be useful,
# but WITHOUT ANY WARRANTY; without even the implied warranty of
# MERCHANTABILITY or FITNESS FOR A PARTICULAR PURPOSE.  See the
# GNU General Public License for more details.
#
# You should have received a copy of the GNU General Public License
# along with this program; if not, write to the Free Software Foundation,
# Inc., 51 Franklin Street, Fifth Floor, Boston, MA  02110-1301, USA.
"""Unit tests for nss_cache/map_updater.py."""

__author__ = ('vasilios@google.com (V Hoffman)',
              'jaq@google.com (Jamie Wilkinson)')

import os
import shutil
import tempfile
import unittest
<<<<<<< HEAD

try:
  from mox3 import mox
except ImportError:
  import mox
=======
from mox3 import mox
>>>>>>> 48c35513

from nss_cache.caches import caches
from nss_cache.caches import files
from nss_cache.sources import source
from nss_cache.caches import cache_factory
from nss_cache import config
from nss_cache import error
from nss_cache.maps import automount
from nss_cache.maps import passwd

from nss_cache.update import map_updater


class SingleMapUpdaterTest(mox.MoxTestBase):
  """Unit tests for FileMapUpdater class."""

  def setUp(self):
    super(SingleMapUpdaterTest, self).setUp()
    self.workdir = tempfile.mkdtemp()
    self.workdir2 = tempfile.mkdtemp()

  def tearDown(self):
    super(SingleMapUpdaterTest, self).tearDown()
    shutil.rmtree(self.workdir)
    shutil.rmtree(self.workdir2)

  def testFullUpdate(self):
    """A full update reads the source, writes to cache, and updates times."""
    original_modify_stamp = 1
    new_modify_stamp = 2

    updater = map_updater.MapUpdater(config.MAP_PASSWORD, self.workdir, {})
    updater.WriteModifyTimestamp(original_modify_stamp)

    map_entry = passwd.PasswdMapEntry({'name': 'foo', 'uid': 10, 'gid': 10})
    password_map = passwd.PasswdMap([map_entry])
    password_map.SetModifyTimestamp(new_modify_stamp)

    cache_mock = self.mox.CreateMock(files.FilesCache)
    cache_mock.WriteMap(map_data=password_map).AndReturn(0)

    source_mock = self.mox.CreateMock(source.Source)
    source_mock.GetMap(
        config.MAP_PASSWORD, location=None).AndReturn(password_map)

    self.mox.ReplayAll()

    self.assertEqual(
        0,
        updater.UpdateCacheFromSource(cache_mock, source_mock, False, False,
                                      None))
    self.assertEqual(updater.GetModifyTimestamp(), new_modify_stamp)
    self.assertNotEqual(updater.GetUpdateTimestamp(), None)

  def testIncrementalUpdate(self):
    """An incremental update reads a partial map and merges it."""

    # Unlike in a full update, we create a cache map and a source map, and
    # let it merge them.  If it goes to write the merged map, we're good.
    # Also check that timestamps were updated, as in testFullUpdate above.

    def compare_function(map_object):
      return len(map_object) == 2

    original_modify_stamp = 1
    new_modify_stamp = 2
    updater = map_updater.MapUpdater(
        config.MAP_PASSWORD, self.workdir, {}, can_do_incremental=True)
    updater.WriteModifyTimestamp(original_modify_stamp)

    cache_map_entry = passwd.PasswdMapEntry({
        'name': 'bar',
        'uid': 20,
        'gid': 20
    })
    cache_map = passwd.PasswdMap([cache_map_entry])
    cache_map.SetModifyTimestamp(original_modify_stamp)

    cache_mock = self.mox.CreateMock(caches.Cache)
    cache_mock.GetMap().AndReturn(cache_map)
    cache_mock.WriteMap(map_data=mox.Func(compare_function)).AndReturn(0)

    source_map_entry = passwd.PasswdMapEntry({
        'name': 'foo',
        'uid': 10,
        'gid': 10
    })
    source_map = passwd.PasswdMap([source_map_entry])
    source_map.SetModifyTimestamp(new_modify_stamp)

    source_mock = self.mox.CreateMock(source.Source)
    source_mock.GetMap(
        config.MAP_PASSWORD, location=None,
        since=original_modify_stamp).AndReturn(source_map)

    self.mox.ReplayAll()

    self.assertEqual(
        0,
        updater.UpdateCacheFromSource(
            cache_mock,
            source_mock,
            incremental=True,
            force_write=False,
            location=None))
    self.assertEqual(updater.GetModifyTimestamp(), new_modify_stamp)
    self.assertNotEqual(updater.GetUpdateTimestamp(), None)

  def testFullUpdateOnMissingCache(self):
    """We fault to a full update if our cache is missing."""

    original_modify_stamp = 1
    updater = map_updater.MapUpdater(config.MAP_PASSWORD, self.workdir, {})
    updater.WriteModifyTimestamp(original_modify_stamp)

    source_mock = self.mox.CreateMock(source.Source)
    # Try incremental first.
    source_mock.GetMap(
        config.MAP_PASSWORD, location=None,
        since=original_modify_stamp).AndReturn('first map')
    # Try full second.
    source_mock.GetMap(
        config.MAP_PASSWORD, location=None).AndReturn('second map')

    updater = map_updater.MapUpdater(
        config.MAP_PASSWORD, self.workdir, {}, can_do_incremental=True)
    self.mox.StubOutWithMock(updater, 'GetModifyTimestamp')
    updater.GetModifyTimestamp().AndReturn(original_modify_stamp)
    self.mox.StubOutWithMock(updater, '_IncrementalUpdateFromMap')
    # force a cache not found on incremental
    updater._IncrementalUpdateFromMap('cache',
                                      'first map').AndRaise(error.CacheNotFound)
    self.mox.StubOutWithMock(updater, 'FullUpdateFromMap')
    updater.FullUpdateFromMap(mox.IgnoreArg(), 'second map', False).AndReturn(0)

    self.mox.ReplayAll()

    self.assertEqual(
        0,
        updater.UpdateCacheFromSource(
            'cache',
            source_mock,
            incremental=True,
            force_write=False,
            location=None))

  def testFullUpdateOnMissingTimestamp(self):
    """We fault to a full update if our modify timestamp is missing."""

    updater = map_updater.MapUpdater(config.MAP_PASSWORD, self.workdir, {})
    # We do not call WriteModifyTimestamp() so we force a full sync.

    source_mock = self.mox.CreateMock(source.Source)
    source_mock.GetMap(
        config.MAP_PASSWORD, location=None).AndReturn('second map')
    updater = map_updater.MapUpdater(config.MAP_PASSWORD, self.workdir, {})
    self.mox.StubOutWithMock(updater, 'FullUpdateFromMap')
    updater.FullUpdateFromMap(mox.IgnoreArg(), 'second map', False).AndReturn(0)

    self.mox.ReplayAll()
    self.assertEqual(
        0, updater.UpdateCacheFromSource('cache', source_mock, True, False,
                                         None))


class MapAutomountUpdaterTest(mox.MoxTestBase):
  """Unit tests for AutomountUpdater class."""

  def setUp(self):
    super(MapAutomountUpdaterTest, self).setUp()
    self.workdir = tempfile.mkdtemp()

  def tearDown(self):
    super(MapAutomountUpdaterTest, self).tearDown()
    os.rmdir(self.workdir)

  def testInit(self):
    """An automount object correctly sets map-specific attributes."""
    updater = map_updater.AutomountUpdater(config.MAP_AUTOMOUNT, self.workdir,
                                           {})
    self.assertEqual(updater.local_master, False)

    conf = {map_updater.AutomountUpdater.OPT_LOCAL_MASTER: 'yes'}
    updater = map_updater.AutomountUpdater(config.MAP_AUTOMOUNT, self.workdir,
                                           conf)
    self.assertEqual(updater.local_master, True)

    conf = {map_updater.AutomountUpdater.OPT_LOCAL_MASTER: 'no'}
    updater = map_updater.AutomountUpdater(config.MAP_AUTOMOUNT, self.workdir,
                                           conf)
    self.assertEqual(updater.local_master, False)

  def testUpdate(self):
    """An update gets a master map and updates each entry."""
    map_entry1 = automount.AutomountMapEntry()
    map_entry2 = automount.AutomountMapEntry()
    map_entry1.key = '/home'
    map_entry2.key = '/auto'
    map_entry1.location = 'ou=auto.home,ou=automounts'
    map_entry2.location = 'ou=auto.auto,ou=automounts'
    master_map = automount.AutomountMap([map_entry1, map_entry2])

    source_mock = self.mox.CreateMock(source.Source)
    # return the master map
    source_mock.GetAutomountMasterMap().AndReturn(master_map)

    # the auto.home cache
    cache_home = self.mox.CreateMock(caches.Cache)
    # GetMapLocation() is called, and set to the master map map_entry
    cache_home.GetMapLocation().AndReturn('/etc/auto.home')

    # the auto.auto cache
    cache_auto = self.mox.CreateMock(caches.Cache)
    # GetMapLocation() is called, and set to the master map map_entry
    cache_auto.GetMapLocation().AndReturn('/etc/auto.auto')

    # the auto.master cache
    cache_master = self.mox.CreateMock(caches.Cache)

    self.mox.StubOutWithMock(cache_factory, 'Create')
    cache_factory.Create(
        mox.IgnoreArg(), 'automount',
        automount_mountpoint='/home').AndReturn(cache_home)
    cache_factory.Create(
        mox.IgnoreArg(), 'automount',
        automount_mountpoint='/auto').AndReturn(cache_auto)
    cache_factory.Create(
        mox.IgnoreArg(), 'automount',
        automount_mountpoint=None).AndReturn(cache_master)

    updater = map_updater.AutomountUpdater(config.MAP_AUTOMOUNT, self.workdir,
                                           {})

    self.mox.StubOutClassWithMocks(map_updater, 'MapUpdater')
    updater_home = map_updater.MapUpdater(
        config.MAP_AUTOMOUNT, self.workdir, {}, automount_mountpoint='/home')
    updater_home.UpdateCacheFromSource(
        cache_home, source_mock, True, False,
        'ou=auto.home,ou=automounts').AndReturn(0)
    updater_auto = map_updater.MapUpdater(
        config.MAP_AUTOMOUNT, self.workdir, {}, automount_mountpoint='/auto')
    updater_auto.UpdateCacheFromSource(
        cache_auto, source_mock, True, False,
        'ou=auto.auto,ou=automounts').AndReturn(0)
    updater_master = map_updater.MapUpdater(config.MAP_AUTOMOUNT, self.workdir,
                                            {})
    updater_master.FullUpdateFromMap(cache_master, master_map).AndReturn(0)

    self.mox.ReplayAll()

    updater.UpdateFromSource(source_mock)

    self.assertEqual(map_entry1.location, '/etc/auto.home')
    self.assertEqual(map_entry2.location, '/etc/auto.auto')

  def testUpdateNoMaster(self):
    """An update skips updating the master map, and approprate sub maps."""
    source_entry1 = automount.AutomountMapEntry()
    source_entry2 = automount.AutomountMapEntry()
    source_entry1.key = '/home'
    source_entry2.key = '/auto'
    source_entry1.location = 'ou=auto.home,ou=automounts'
    source_entry2.location = 'ou=auto.auto,ou=automounts'
    source_master = automount.AutomountMap([source_entry1, source_entry2])

    local_entry1 = automount.AutomountMapEntry()
    local_entry2 = automount.AutomountMapEntry()
    local_entry1.key = '/home'
    local_entry2.key = '/auto'
    local_entry1.location = '/etc/auto.home'
    local_entry2.location = '/etc/auto.null'
    local_master = automount.AutomountMap([local_entry1, local_entry2])

    source_mock = self.mox.CreateMock(source.Source)
    # return the source master map
    source_mock.GetAutomountMasterMap().AndReturn(source_master)

    # the auto.home cache
    cache_home = self.mox.CreateMock(caches.Cache)
    # GetMapLocation() is called, and set to the master map map_entry
    cache_home.GetMapLocation().AndReturn('/etc/auto.home')

    # the auto.auto cache
    cache_auto = self.mox.CreateMock(caches.Cache)
    # GetMapLocation() is called, and set to the master map map_entry
    cache_auto.GetMapLocation().AndReturn('/etc/auto.auto')

    # the auto.master cache, which should not be written to
    cache_master = self.mox.CreateMock(caches.Cache)
    cache_master.GetMap().AndReturn(local_master)

    self.mox.StubOutWithMock(cache_factory, 'Create')
    cache_factory.Create(
        mox.IgnoreArg(), mox.IgnoreArg(),
        automount_mountpoint=None).AndReturn(cache_master)
    cache_factory.Create(
        mox.IgnoreArg(), mox.IgnoreArg(),
        automount_mountpoint='/home').AndReturn(cache_home)
    cache_factory.Create(
        mox.IgnoreArg(), mox.IgnoreArg(),
        automount_mountpoint='/auto').AndReturn(cache_auto)

    skip = map_updater.AutomountUpdater.OPT_LOCAL_MASTER
    updater = map_updater.AutomountUpdater(config.MAP_AUTOMOUNT, self.workdir,
                                           {skip: 'yes'})

    self.mox.StubOutClassWithMocks(map_updater, 'MapUpdater')
    updater_home = map_updater.MapUpdater(
        config.MAP_AUTOMOUNT,
        self.workdir, {'local_automount_master': 'yes'},
        automount_mountpoint='/home')
    updater_home.UpdateCacheFromSource(
        cache_home, source_mock, True, False,
        'ou=auto.home,ou=automounts').AndReturn(0)

    self.mox.ReplayAll()

    updater.UpdateFromSource(source_mock)


class AutomountUpdaterMoxTest(mox.MoxTestBase):

  def setUp(self):
    super(AutomountUpdaterMoxTest, self).setUp()
    self.workdir = tempfile.mkdtemp()

  def tearDown(self):
    super(AutomountUpdaterMoxTest, self).tearDown()
    shutil.rmtree(self.workdir)

  def testUpdateCatchesMissingMaster(self):
    """Gracefully handle a missing local master maps."""
    # use an empty master map from the source, to avoid mocking out already
    # tested code
    master_map = automount.AutomountMap()

    source_mock = self.mox.CreateMockAnything()
    source_mock.GetAutomountMasterMap().AndReturn(master_map)

    cache_mock = self.mox.CreateMock(caches.Cache)
    # raise error on GetMap()
    cache_mock.GetMap().AndRaise(error.CacheNotFound)

    skip = map_updater.AutomountUpdater.OPT_LOCAL_MASTER
    cache_options = {skip: 'yes'}

    self.mox.StubOutWithMock(cache_factory, 'Create')
    cache_factory.Create(
        cache_options, 'automount',
        automount_mountpoint=None).AndReturn(cache_mock)

    self.mox.ReplayAll()

    updater = map_updater.AutomountUpdater(config.MAP_AUTOMOUNT, self.workdir,
                                           cache_options)

    return_value = updater.UpdateFromSource(source_mock)

    self.assertEqual(return_value, 1)


if __name__ == '__main__':
  unittest.main()<|MERGE_RESOLUTION|>--- conflicted
+++ resolved
@@ -13,24 +13,18 @@
 # You should have received a copy of the GNU General Public License
 # along with this program; if not, write to the Free Software Foundation,
 # Inc., 51 Franklin Street, Fifth Floor, Boston, MA  02110-1301, USA.
+
 """Unit tests for nss_cache/map_updater.py."""
 
 __author__ = ('vasilios@google.com (V Hoffman)',
               'jaq@google.com (Jamie Wilkinson)')
+
 
 import os
 import shutil
 import tempfile
 import unittest
-<<<<<<< HEAD
-
-try:
-  from mox3 import mox
-except ImportError:
-  import mox
-=======
 from mox3 import mox
->>>>>>> 48c35513
 
 from nss_cache.caches import caches
 from nss_cache.caches import files
@@ -43,7 +37,6 @@
 
 from nss_cache.update import map_updater
 
-
 class SingleMapUpdaterTest(mox.MoxTestBase):
   """Unit tests for FileMapUpdater class."""
 
@@ -62,7 +55,8 @@
     original_modify_stamp = 1
     new_modify_stamp = 2
 
-    updater = map_updater.MapUpdater(config.MAP_PASSWORD, self.workdir, {})
+    updater = map_updater.MapUpdater(
+        config.MAP_PASSWORD, self.workdir, {})
     updater.WriteModifyTimestamp(original_modify_stamp)
 
     map_entry = passwd.PasswdMapEntry({'name': 'foo', 'uid': 10, 'gid': 10})
@@ -73,21 +67,21 @@
     cache_mock.WriteMap(map_data=password_map).AndReturn(0)
 
     source_mock = self.mox.CreateMock(source.Source)
-    source_mock.GetMap(
-        config.MAP_PASSWORD, location=None).AndReturn(password_map)
-
-    self.mox.ReplayAll()
-
-    self.assertEqual(
-        0,
-        updater.UpdateCacheFromSource(cache_mock, source_mock, False, False,
-                                      None))
+    source_mock.GetMap(config.MAP_PASSWORD,
+                       location=None).AndReturn(password_map)
+
+    self.mox.ReplayAll()
+
+    self.assertEqual(0, updater.UpdateCacheFromSource(cache_mock,
+                                                      source_mock,
+                                                      False,
+                                                      False,
+                                                      None))
     self.assertEqual(updater.GetModifyTimestamp(), new_modify_stamp)
     self.assertNotEqual(updater.GetUpdateTimestamp(), None)
 
   def testIncrementalUpdate(self):
     """An incremental update reads a partial map and merges it."""
-
     # Unlike in a full update, we create a cache map and a source map, and
     # let it merge them.  If it goes to write the merged map, we're good.
     # Also check that timestamps were updated, as in testFullUpdate above.
@@ -101,11 +95,7 @@
         config.MAP_PASSWORD, self.workdir, {}, can_do_incremental=True)
     updater.WriteModifyTimestamp(original_modify_stamp)
 
-    cache_map_entry = passwd.PasswdMapEntry({
-        'name': 'bar',
-        'uid': 20,
-        'gid': 20
-    })
+    cache_map_entry = passwd.PasswdMapEntry({'name': 'bar', 'uid': 20, 'gid': 20})
     cache_map = passwd.PasswdMap([cache_map_entry])
     cache_map.SetModifyTimestamp(original_modify_stamp)
 
@@ -113,29 +103,24 @@
     cache_mock.GetMap().AndReturn(cache_map)
     cache_mock.WriteMap(map_data=mox.Func(compare_function)).AndReturn(0)
 
-    source_map_entry = passwd.PasswdMapEntry({
-        'name': 'foo',
-        'uid': 10,
-        'gid': 10
-    })
+    source_map_entry = passwd.PasswdMapEntry({'name': 'foo',
+                                              'uid': 10,
+                                              'gid': 10})
     source_map = passwd.PasswdMap([source_map_entry])
     source_map.SetModifyTimestamp(new_modify_stamp)
 
     source_mock = self.mox.CreateMock(source.Source)
-    source_mock.GetMap(
-        config.MAP_PASSWORD, location=None,
-        since=original_modify_stamp).AndReturn(source_map)
-
-    self.mox.ReplayAll()
-
-    self.assertEqual(
-        0,
-        updater.UpdateCacheFromSource(
-            cache_mock,
-            source_mock,
-            incremental=True,
-            force_write=False,
-            location=None))
+    source_mock.GetMap(config.MAP_PASSWORD,
+                       location=None,
+                       since=original_modify_stamp).AndReturn(source_map)
+
+    self.mox.ReplayAll()
+
+    self.assertEqual(0, updater.UpdateCacheFromSource(cache_mock,
+                                                      source_mock,
+                                                      incremental=True,
+                                                      force_write=False,
+                                                      location=None))
     self.assertEqual(updater.GetModifyTimestamp(), new_modify_stamp)
     self.assertNotEqual(updater.GetUpdateTimestamp(), None)
 
@@ -148,34 +133,32 @@
 
     source_mock = self.mox.CreateMock(source.Source)
     # Try incremental first.
-    source_mock.GetMap(
-        config.MAP_PASSWORD, location=None,
-        since=original_modify_stamp).AndReturn('first map')
+    source_mock.GetMap(config.MAP_PASSWORD,
+                       location=None,
+                       since=original_modify_stamp).AndReturn('first map')
     # Try full second.
-    source_mock.GetMap(
-        config.MAP_PASSWORD, location=None).AndReturn('second map')
-
-    updater = map_updater.MapUpdater(
-        config.MAP_PASSWORD, self.workdir, {}, can_do_incremental=True)
+    source_mock.GetMap(config.MAP_PASSWORD,
+                       location=None).AndReturn('second map')
+
+    updater = map_updater.MapUpdater(config.MAP_PASSWORD,
+                                     self.workdir,
+                                     {},
+                                     can_do_incremental=True)
     self.mox.StubOutWithMock(updater, 'GetModifyTimestamp')
     updater.GetModifyTimestamp().AndReturn(original_modify_stamp)
     self.mox.StubOutWithMock(updater, '_IncrementalUpdateFromMap')
     # force a cache not found on incremental
-    updater._IncrementalUpdateFromMap('cache',
-                                      'first map').AndRaise(error.CacheNotFound)
+    updater._IncrementalUpdateFromMap('cache', 'first map').AndRaise(error.CacheNotFound)
     self.mox.StubOutWithMock(updater, 'FullUpdateFromMap')
     updater.FullUpdateFromMap(mox.IgnoreArg(), 'second map', False).AndReturn(0)
 
     self.mox.ReplayAll()
 
-    self.assertEqual(
-        0,
-        updater.UpdateCacheFromSource(
-            'cache',
-            source_mock,
-            incremental=True,
-            force_write=False,
-            location=None))
+    self.assertEqual(0, updater.UpdateCacheFromSource('cache',
+                                                      source_mock,
+                                                      incremental=True,
+                                                      force_write=False,
+                                                      location=None))
 
   def testFullUpdateOnMissingTimestamp(self):
     """We fault to a full update if our modify timestamp is missing."""
@@ -184,16 +167,18 @@
     # We do not call WriteModifyTimestamp() so we force a full sync.
 
     source_mock = self.mox.CreateMock(source.Source)
-    source_mock.GetMap(
-        config.MAP_PASSWORD, location=None).AndReturn('second map')
+    source_mock.GetMap(config.MAP_PASSWORD,
+                       location=None).AndReturn('second map')
     updater = map_updater.MapUpdater(config.MAP_PASSWORD, self.workdir, {})
     self.mox.StubOutWithMock(updater, 'FullUpdateFromMap')
     updater.FullUpdateFromMap(mox.IgnoreArg(), 'second map', False).AndReturn(0)
 
     self.mox.ReplayAll()
-    self.assertEqual(
-        0, updater.UpdateCacheFromSource('cache', source_mock, True, False,
-                                         None))
+    self.assertEqual(0, updater.UpdateCacheFromSource('cache',
+                                                      source_mock,
+                                                      True,
+                                                      False,
+                                                      None))
 
 
 class MapAutomountUpdaterTest(mox.MoxTestBase):
@@ -209,18 +194,18 @@
 
   def testInit(self):
     """An automount object correctly sets map-specific attributes."""
-    updater = map_updater.AutomountUpdater(config.MAP_AUTOMOUNT, self.workdir,
-                                           {})
+    updater = map_updater.AutomountUpdater(
+        config.MAP_AUTOMOUNT, self.workdir, {})
     self.assertEqual(updater.local_master, False)
 
     conf = {map_updater.AutomountUpdater.OPT_LOCAL_MASTER: 'yes'}
-    updater = map_updater.AutomountUpdater(config.MAP_AUTOMOUNT, self.workdir,
-                                           conf)
+    updater = map_updater.AutomountUpdater(
+        config.MAP_AUTOMOUNT, self.workdir, conf)
     self.assertEqual(updater.local_master, True)
 
     conf = {map_updater.AutomountUpdater.OPT_LOCAL_MASTER: 'no'}
-    updater = map_updater.AutomountUpdater(config.MAP_AUTOMOUNT, self.workdir,
-                                           conf)
+    updater = map_updater.AutomountUpdater(
+        config.MAP_AUTOMOUNT, self.workdir, conf)
     self.assertEqual(updater.local_master, False)
 
   def testUpdate(self):
@@ -251,32 +236,19 @@
     cache_master = self.mox.CreateMock(caches.Cache)
 
     self.mox.StubOutWithMock(cache_factory, 'Create')
-    cache_factory.Create(
-        mox.IgnoreArg(), 'automount',
-        automount_mountpoint='/home').AndReturn(cache_home)
-    cache_factory.Create(
-        mox.IgnoreArg(), 'automount',
-        automount_mountpoint='/auto').AndReturn(cache_auto)
-    cache_factory.Create(
-        mox.IgnoreArg(), 'automount',
-        automount_mountpoint=None).AndReturn(cache_master)
-
-    updater = map_updater.AutomountUpdater(config.MAP_AUTOMOUNT, self.workdir,
-                                           {})
+    cache_factory.Create(mox.IgnoreArg(), 'automount', automount_mountpoint='/home').AndReturn(cache_home)
+    cache_factory.Create(mox.IgnoreArg(), 'automount', automount_mountpoint='/auto').AndReturn(cache_auto)
+    cache_factory.Create(mox.IgnoreArg(), 'automount', automount_mountpoint=None).AndReturn(cache_master)
+
+    updater = map_updater.AutomountUpdater(
+        config.MAP_AUTOMOUNT, self.workdir, {})
 
     self.mox.StubOutClassWithMocks(map_updater, 'MapUpdater')
-    updater_home = map_updater.MapUpdater(
-        config.MAP_AUTOMOUNT, self.workdir, {}, automount_mountpoint='/home')
-    updater_home.UpdateCacheFromSource(
-        cache_home, source_mock, True, False,
-        'ou=auto.home,ou=automounts').AndReturn(0)
-    updater_auto = map_updater.MapUpdater(
-        config.MAP_AUTOMOUNT, self.workdir, {}, automount_mountpoint='/auto')
-    updater_auto.UpdateCacheFromSource(
-        cache_auto, source_mock, True, False,
-        'ou=auto.auto,ou=automounts').AndReturn(0)
-    updater_master = map_updater.MapUpdater(config.MAP_AUTOMOUNT, self.workdir,
-                                            {})
+    updater_home = map_updater.MapUpdater(config.MAP_AUTOMOUNT, self.workdir, {}, automount_mountpoint='/home')
+    updater_home.UpdateCacheFromSource(cache_home, source_mock, True, False, 'ou=auto.home,ou=automounts').AndReturn(0)
+    updater_auto = map_updater.MapUpdater(config.MAP_AUTOMOUNT, self.workdir, {}, automount_mountpoint='/auto')
+    updater_auto.UpdateCacheFromSource(cache_auto, source_mock, True, False, 'ou=auto.auto,ou=automounts').AndReturn(0)
+    updater_master = map_updater.MapUpdater(config.MAP_AUTOMOUNT, self.workdir, {})
     updater_master.FullUpdateFromMap(cache_master, master_map).AndReturn(0)
 
     self.mox.ReplayAll()
@@ -323,28 +295,17 @@
     cache_master.GetMap().AndReturn(local_master)
 
     self.mox.StubOutWithMock(cache_factory, 'Create')
-    cache_factory.Create(
-        mox.IgnoreArg(), mox.IgnoreArg(),
-        automount_mountpoint=None).AndReturn(cache_master)
-    cache_factory.Create(
-        mox.IgnoreArg(), mox.IgnoreArg(),
-        automount_mountpoint='/home').AndReturn(cache_home)
-    cache_factory.Create(
-        mox.IgnoreArg(), mox.IgnoreArg(),
-        automount_mountpoint='/auto').AndReturn(cache_auto)
+    cache_factory.Create(mox.IgnoreArg(), mox.IgnoreArg(), automount_mountpoint=None).AndReturn(cache_master)
+    cache_factory.Create(mox.IgnoreArg(), mox.IgnoreArg(), automount_mountpoint='/home').AndReturn(cache_home)
+    cache_factory.Create(mox.IgnoreArg(), mox.IgnoreArg(), automount_mountpoint='/auto').AndReturn(cache_auto)
 
     skip = map_updater.AutomountUpdater.OPT_LOCAL_MASTER
-    updater = map_updater.AutomountUpdater(config.MAP_AUTOMOUNT, self.workdir,
-                                           {skip: 'yes'})
+    updater = map_updater.AutomountUpdater(
+        config.MAP_AUTOMOUNT, self.workdir, {skip: 'yes'})
 
     self.mox.StubOutClassWithMocks(map_updater, 'MapUpdater')
-    updater_home = map_updater.MapUpdater(
-        config.MAP_AUTOMOUNT,
-        self.workdir, {'local_automount_master': 'yes'},
-        automount_mountpoint='/home')
-    updater_home.UpdateCacheFromSource(
-        cache_home, source_mock, True, False,
-        'ou=auto.home,ou=automounts').AndReturn(0)
+    updater_home = map_updater.MapUpdater(config.MAP_AUTOMOUNT, self.workdir, {'local_automount_master': 'yes'}, automount_mountpoint='/home')
+    updater_home.UpdateCacheFromSource(cache_home, source_mock, True, False, 'ou=auto.home,ou=automounts').AndReturn(0)
 
     self.mox.ReplayAll()
 
@@ -384,13 +345,12 @@
 
     self.mox.ReplayAll()
 
-    updater = map_updater.AutomountUpdater(config.MAP_AUTOMOUNT, self.workdir,
-                                           cache_options)
+    updater = map_updater.AutomountUpdater(
+        config.MAP_AUTOMOUNT, self.workdir, cache_options)
 
     return_value = updater.UpdateFromSource(source_mock)
 
     self.assertEqual(return_value, 1)
-
 
 if __name__ == '__main__':
   unittest.main()