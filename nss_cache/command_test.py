# Copyright 2007 Google Inc.
#
# This program is free software; you can redistribute it and/or
# modify it under the terms of the GNU General Public License
# as published by the Free Software Foundation; either version 2
# of the License, or (at your option) any later version.
#
# This program is distributed in the hope that it will be useful,
# but WITHOUT ANY WARRANTY; without even the implied warranty of
# MERCHANTABILITY or FITNESS FOR A PARTICULAR PURPOSE.  See the
# GNU General Public License for more details.
#
# You should have received a copy of the GNU General Public License
# along with this program; if not, write to the Free Software Foundation,
# Inc., 51 Franklin Street, Fifth Floor, Boston, MA  02110-1301, USA.

"""Unit tests for nss_cache/command.py."""

__author__ = ('jaq@google.com (Jamie Wilkinson)',
              'vasilios@google.com (Vasilios Hoffman)')

import grp
import os
import pwd
import shutil
import sys
import tempfile
import time
import unittest
<<<<<<< HEAD
try:
  from StringIO import StringIO
except ImportError:
  from io import StringIO

try:
  import mox
except ImportError:
  from mox3 import mox
=======
from mox3 import mox
from io import StringIO
>>>>>>> 273ff357

from nss_cache import command
from nss_cache import config
from nss_cache import error
from nss_cache import lock
from nss_cache import nss

from nss_cache.caches import caches
from nss_cache.caches import cache_factory
from nss_cache.maps import automount
from nss_cache.maps import passwd
from nss_cache.sources import source
from nss_cache.sources import source_factory

from nss_cache.update import updater
from nss_cache.update import files_updater
from nss_cache.update import map_updater


class TestCommand(mox.MoxTestBase):
  """Unit tests for the Command class."""

  def testRunCommand(self):
    c = command.Command()
    self.assertRaises(NotImplementedError, c.Run, [], {})

  def testLock(self):
    self.mox.StubOutClassWithMocks(lock, 'PidFile')
    mock_lock = lock.PidFile(filename=None)
    mock_lock.Lock(force=False).AndReturn('LOCK')
    mock_lock.Lock(force=False).AndReturn('MORLOCK')
    mock_lock.Locked().AndReturn(True)
    mock_lock.Unlock()

    self.mox.ReplayAll()

    c = command.Command()

    # First test that we create a lock and lock it.
    self.assertEqual('LOCK', c._Lock())

    # Then we test that we lock the existing one a second time.
    self.assertEqual('MORLOCK', c._Lock())

  def testForceLock(self):
    self.mox.StubOutClassWithMocks(lock, 'PidFile')
    mock_lock = lock.PidFile(filename=None)
    mock_lock.Lock(force=True).AndReturn('LOCK')
    mock_lock.Locked().AndReturn(True)
    mock_lock.Unlock()

    self.mox.ReplayAll()
    c = command.Command()

    self.assertEqual('LOCK', c._Lock(force=True))


  def testUnlock(self):
    self.mox.StubOutClassWithMocks(lock, 'PidFile')
    mock_lock = lock.PidFile(filename=None)
    mock_lock.Lock(force=False).AndReturn(True)
    mock_lock.Locked().AndReturn(True)
    mock_lock.Unlock()
    mock_lock.Locked().AndReturn(False) # destructor

    self.mox.ReplayAll()
    c = command.Command()
    c._Lock()
    c._Unlock()


  def testCommandHelp(self):
    c = command.Command()
    self.assertNotEqual(None, c)
    self.assertEqual(None, c.Help())

  def testDummyCommand(self):

    class Dummy(command.Command):
      """Dummy docstring for dummy command."""

      def Run(self):
        return 0

    c = Dummy()
    self.assertTrue(isinstance(c, command.Command))
    self.assertNotEqual(None, c.Help())


class TestUpdateCommand(mox.MoxTestBase):
  """Unit tests for the Update command class."""

  def setUp(self):
    super(TestUpdateCommand, self).setUp()
    self.workdir = tempfile.mkdtemp()

    class DummyConfig(object):
      pass

    self.conf = DummyConfig()
    self.conf.options = {config.MAP_PASSWORD: config.MapOptions(),
                         config.MAP_AUTOMOUNT: config.MapOptions()}
    self.conf.options[config.MAP_PASSWORD].cache = {'name': 'dummy',
                                                    'dir': self.workdir}
    self.conf.options[config.MAP_PASSWORD].source = {'name': 'dummy'}
    self.conf.options[config.MAP_AUTOMOUNT].cache = {'name': 'dummy',
                                                     'dir': self.workdir}
    self.conf.options[config.MAP_AUTOMOUNT].source = {'name': 'dummy'}
    self.conf.timestamp_dir = self.workdir
    self.conf.lockfile = None

  def tearDown(self):
    super(TestUpdateCommand, self).tearDown()
    shutil.rmtree(self.workdir)

  def testConstructor(self):
    c = command.Update()
    self.assertNotEqual(None, c)

  def testHelp(self):
    c = command.Update()
    self.assertNotEqual(None, c.Help())

  def testRunWithNoParameters(self):
    c = command.Update()

    self.mox.StubOutWithMock(c, 'UpdateMaps')
    c.UpdateMaps(self.conf, incremental=True, force_lock=False, force_write=False).AndReturn(0)
    self.mox.ReplayAll()

    self.assertEqual(0, c.Run(self.conf, []))

  def testRunWithBadParameters(self):
    c = command.Update()
    # Trap stderr so the unit test runs clean,
    # since unit test status is printed on stderr.
    dev_null = StringIO()
    stderr = sys.stderr
    sys.stderr = dev_null
    self.assertEqual(2, c.Run(None, ['--invalid']))
    sys.stderr = stderr

  def testRunWithFlags(self):
    c = command.Update()

    self.mox.StubOutWithMock(c, 'UpdateMaps')
    c.UpdateMaps(self.conf, incremental=False, force_lock=True, force_write=True).AndReturn(0)
    self.mox.ReplayAll()

    self.assertEqual(0, c.Run(self.conf,
                               ['-m', config.MAP_PASSWORD, '-f',
                                '--force-write', '--force-lock']))
    self.assertEqual(['passwd'], self.conf.maps)

  def testUpdateSingleMaps(self):
    self.mox.StubOutClassWithMocks(lock, 'PidFile')
    lock_mock = lock.PidFile(filename=None)
    lock_mock.Lock(force=False).AndReturn(True)
    lock_mock.Locked().AndReturn(True)
    lock_mock.Unlock()

    self.conf.maps = [config.MAP_PASSWORD]
    self.conf.cache = 'dummy'

    modify_stamp = 1
    map_entry = passwd.PasswdMapEntry({'name': 'foo', 'uid': 10, 'gid': 10})
    passwd_map = passwd.PasswdMap([map_entry])
    passwd_map.SetModifyTimestamp(modify_stamp)

    source_mock = self.mox.CreateMock(source.Source)
    source_mock.GetMap(config.MAP_PASSWORD, location=None).AndReturn(passwd_map)

    self.mox.StubOutWithMock(source_factory, 'Create')
    source_factory.Create(self.conf.options[config.MAP_PASSWORD].source).AndReturn(source_mock)

    cache_mock = self.mox.CreateMock(caches.Cache)
    cache_mock.WriteMap(map_data=passwd_map).AndReturn(0)

    self.mox.StubOutWithMock(cache_factory, 'Create')
    cache_factory.Create(self.conf.options[config.MAP_PASSWORD].cache, config.MAP_PASSWORD).AndReturn(cache_mock)

    self.mox.ReplayAll()
    c = command.Update()
    self.assertEqual(0, c.UpdateMaps(self.conf,
                                      incremental=True, force_write=False))

  def testUpdateAutomounts(self):
    self.mox.StubOutClassWithMocks(lock, 'PidFile')
    lock_mock = lock.PidFile(filename=None)
    lock_mock.Lock(force=False).AndReturn(True)
    lock_mock.Locked().AndReturn(True)
    lock_mock.Unlock()

    self.conf.maps = [config.MAP_AUTOMOUNT]
    self.conf.cache = 'dummy'

    modify_stamp = 1
    map_entry = automount.AutomountMapEntry()
    map_entry.key = '/home'
    map_entry.location = 'foo'
    automount_map = automount.AutomountMap([map_entry])
    automount_map.SetModifyTimestamp(modify_stamp)

    source_mock = self.mox.CreateMock(source.Source)
    source_mock.GetAutomountMasterMap().AndReturn(automount_map)
    source_mock.GetMap(config.MAP_AUTOMOUNT, location='foo').AndReturn(automount_map)

    self.mox.StubOutWithMock(source_factory, 'Create')
    source_factory.Create(self.conf.options[config.MAP_PASSWORD].source).AndReturn(source_mock)

    cache_mock = self.mox.CreateMock(caches.Cache)
    cache_mock.GetMapLocation().AndReturn('home')
    cache_mock.WriteMap(map_data=automount_map).AndReturn(0)
    cache_mock.WriteMap(map_data=automount_map).AndReturn(0)

    self.mox.StubOutWithMock(cache_factory, 'Create')
    cache_factory.Create(self.conf.options[config.MAP_AUTOMOUNT].cache, config.MAP_AUTOMOUNT, automount_mountpoint='/home').AndReturn(cache_mock)
    cache_factory.Create(self.conf.options[config.MAP_AUTOMOUNT].cache, config.MAP_AUTOMOUNT, automount_mountpoint=None).AndReturn(cache_mock)

    self.mox.ReplayAll()

    c = command.Update()
    self.assertEqual(0, c.UpdateMaps(self.conf,
                                      incremental=True, force_write=False))

  def testUpdateMapsTrapsPermissionDenied(self):
    self.mox.StubOutWithMock(map_updater.MapUpdater, 'UpdateFromSource')
    map_updater.MapUpdater.UpdateFromSource(mox.IgnoreArg(), incremental=True, force_write=False).AndRaise(error.PermissionDenied)

    self.mox.StubOutClassWithMocks(lock, 'PidFile')
    lock_mock = lock.PidFile(filename=None)
    lock_mock.Lock(force=False).AndReturn(True)
    lock_mock.Locked().AndReturn(True)
    lock_mock.Unlock()
    
    self.conf.maps = [config.MAP_PASSWORD]
    self.conf.cache = 'dummy'
    modify_stamp = 1
    map_entry = passwd.PasswdMapEntry({'name': 'foo', 'uid': 10, 'gid': 10})
    passwd_map = passwd.PasswdMap([map_entry])
    passwd_map.SetModifyTimestamp(modify_stamp)

    source_mock = self.mox.CreateMock(source.Source)

    self.mox.StubOutWithMock(source_factory, 'Create')
    source_factory.Create(self.conf.options[config.MAP_PASSWORD].source).AndReturn(source_mock)

    cache_mock = self.mox.CreateMock(caches.Cache)

    self.mox.StubOutWithMock(cache_factory, 'Create')

    self.mox.ReplayAll()

    c = command.Update()
    self.assertEqual(1, c.UpdateMaps(self.conf, incremental=True,
                                      force_write=False))

  def testUpdateMapsCanForceLock(self):
    self.mox.StubOutClassWithMocks(lock, 'PidFile')
    lock_mock = lock.PidFile(filename=None)
    lock_mock.Lock(force=True).AndReturn(False)
    lock_mock.Locked().AndReturn(True)
    lock_mock.Unlock()

    self.mox.ReplayAll()

    c = command.Update()
    self.assertEqual(c.UpdateMaps(self.conf, False, force_lock=True),
                      c.ERR_LOCK)

  def testSleep(self):
    self.mox.StubOutWithMock(time, 'sleep')
    time.sleep(1)

    c = command.Update()
    self.mox.StubOutWithMock(c, 'UpdateMaps')
    c.UpdateMaps(self.conf, incremental=True, force_lock=mox.IgnoreArg(), force_write=mox.IgnoreArg()).AndReturn(0)
    self.mox.ReplayAll()

    c.Run(self.conf, ['-s', '1'])

  def testForceWriteFlag(self):
    c = command.Update()
    (options, _) = c.parser.parse_args([])
    self.assertEqual(False, options.force_write)
    (options, _) = c.parser.parse_args(['--force-write'])
    self.assertEqual(True, options.force_write)

  def testForceLockFlag(self):
    c = command.Update()
    (options, _) = c.parser.parse_args([])
    self.assertEqual(False, options.force_lock)
    (options, _) = c.parser.parse_args(['--force-lock'])
    self.assertEqual(True, options.force_lock)

  def testForceWriteFlagCallsUpdateMapsWithForceWriteTrue(self):
    c = command.Update()

    self.mox.StubOutWithMock(c, 'UpdateMaps')
    c.UpdateMaps(self.conf, incremental=mox.IgnoreArg(), force_lock=mox.IgnoreArg(), force_write=True).AndReturn(0)
    self.mox.ReplayAll()

    self.assertEqual(0, c.Run(self.conf, ['--force-write']))

  def testForceLockFlagCallsUpdateMapsWithForceLockTrue(self):
    c = command.Update()

    self.mox.StubOutWithMock(c, 'UpdateMaps')
    c.UpdateMaps(self.conf, incremental=mox.IgnoreArg(), force_lock=True, force_write=mox.IgnoreArg()).AndReturn(0)
    self.mox.ReplayAll()

    self.assertEqual(0, c.Run(self.conf, ['--force-lock']))

  def testUpdateMapsWithBadMapName(self):
    c = command.Update()
    self.mox.StubOutWithMock(c, '_Lock')
    c._Lock(force=False, path=None).AndReturn(True)
    self.mox.ReplayAll()
    # Create an invalid map name.
    self.assertEqual(1, c.Run(self.conf, ['-m', config.MAP_PASSWORD + 'invalid']))


class TestVerifyCommand(mox.MoxTestBase):

  def setUp(self):
    super(TestVerifyCommand, self).setUp()

    class DummyConfig(object):
      pass

    class DummySource(source.Source):
      name = 'dummy'

      def Verify(self):
        return 0

    # Instead of a DummyCache, we will override cache_factory.Create so
    # we can return a pmock cache object.
    self.original_caches_create = cache_factory.Create
    self.original_sources_create = source_factory.Create

    # Add dummy source to the set if implementations of sources.
    source_factory.RegisterImplementation(DummySource)

    # Create a config with a section for a passwd map.
    self.conf = DummyConfig()
    self.conf.options = {config.MAP_PASSWORD: config.MapOptions()}
    self.conf.options[config.MAP_PASSWORD].cache = {'name': 'dummy'}
    self.conf.options[config.MAP_PASSWORD].source = {'name': 'dummy'}

    self.original_verify_configuration = config.VerifyConfiguration
    self.original_getmap = nss.GetMap
    self.original_getpwall = pwd.getpwall
    self.original_getgrall = grp.getgrall

    # Setup maps used by VerifyMap testing.
    big_map = passwd.PasswdMap()
    map_entry1 = passwd.PasswdMapEntry()
    map_entry1.name = 'foo'
    map_entry1.uid = 10
    map_entry1.gid = 10
    big_map.Add(map_entry1)
    map_entry2 = passwd.PasswdMapEntry()
    map_entry2.name = 'bar'
    map_entry2.uid = 20
    map_entry2.gid = 20
    big_map.Add(map_entry2)

    small_map = passwd.PasswdMap()
    small_map.Add(map_entry1)

    self.big_map = big_map
    self.small_map = small_map

  def tearDown(self):
    super(TestVerifyCommand, self).tearDown()
    config.VerifyConfiguration = self.original_verify_configuration
    cache_factory.Create = self.original_caches_create
    nss.getmap = self.original_getmap
    source_factory.Create = self.original_sources_create
    pwd.getpwall = self.original_getpwall
    grp.getgrall = self.original_getgrall

  def testConstructor(self):
    c = command.Verify()
    self.assertTrue(isinstance(c, command.Verify))

  def testHelp(self):
    c = command.Verify()
    self.assertNotEqual(None, c.Help())

  def testRunWithNoParameters(self):

    def FakeVerifyConfiguration(conf):
      """Assert that we call VerifyConfiguration correctly."""
      self.assertEqual(conf, self.conf)
      return (0, 0)

    def FakeVerifyMaps(conf):
      """Assert that VerifyMaps is called with a config object."""
      self.assertEqual(conf, self.conf)
      return 0

    config.VerifyConfiguration = FakeVerifyConfiguration

    c = command.Verify()
    c.VerifyMaps = FakeVerifyMaps

    self.conf.maps = []

    self.assertEqual(1, c.Run(self.conf, []))

  def testRunWithBadParameters(self):
    c = command.Verify()
    # Trap stderr so the unit test runs clean,
    # since unit test status is printed on stderr.
    dev_null = StringIO()
    stderr = sys.stderr
    sys.stderr = dev_null
    self.assertEqual(2, c.Run(None, ['--invalid']))
    sys.stderr = stderr

  def testRunWithParameters(self):

    def FakeVerifyConfiguration(conf):
      """Assert that we call VerifyConfiguration correctly."""
      self.assertEqual(conf, self.conf)
      return (0, 0)

    def FakeVerifyMaps(conf):
      """Assert that VerifyMaps is called with a config object."""
      self.assertEqual(conf, self.conf)
      return 0

    config.VerifyConfiguration = FakeVerifyConfiguration

    c = command.Verify()
    c.VerifyMaps = FakeVerifyMaps

    self.assertEqual(0, c.Run(self.conf, ['-m',
                                           config.MAP_PASSWORD]))

  def testVerifyMapsSucceedsOnGoodMaps(self):
    cache_mock = self.mox.CreateMock(caches.Cache)
    cache_mock.GetMap().AndReturn(self.small_map)

    self.mox.StubOutWithMock(cache_factory, 'Create')
    cache_factory.Create(self.conf.options[config.MAP_PASSWORD].cache, config.MAP_PASSWORD).AndReturn(cache_mock)

    self.conf.maps = [config.MAP_PASSWORD]

    self.mox.StubOutWithMock(nss, 'GetMap')
    nss.GetMap(config.MAP_PASSWORD).AndReturn(self.big_map)

    self.mox.ReplayAll()

    c = command.Verify()

    self.assertEqual(0, c.VerifyMaps(self.conf))

  def testVerifyMapsBad(self):
    cache_mock = self.mox.CreateMock(caches.Cache)
    cache_mock.GetMap().AndReturn(self.big_map)

    self.mox.StubOutWithMock(cache_factory, 'Create')
    cache_factory.Create(self.conf.options[config.MAP_PASSWORD].cache, config.MAP_PASSWORD).AndReturn(cache_mock)

    self.conf.maps = [config.MAP_PASSWORD]

    self.mox.StubOutWithMock(nss, 'GetMap')
    nss.GetMap(config.MAP_PASSWORD).AndReturn(self.small_map)

    self.mox.ReplayAll()

    c = command.Verify()

    self.assertEqual(1, c.VerifyMaps(self.conf))

  def testVerifyMapsException(self):
    cache_mock = self.mox.CreateMock(caches.Cache)
    cache_mock.GetMap().AndRaise(error.CacheNotFound)

    self.mox.StubOutWithMock(cache_factory, 'Create')
    cache_factory.Create(self.conf.options[config.MAP_PASSWORD].cache, config.MAP_PASSWORD).AndReturn(cache_mock)

    self.conf.maps = [config.MAP_PASSWORD]

    self.mox.StubOutWithMock(nss, 'GetMap')
    nss.GetMap(config.MAP_PASSWORD).AndReturn(self.small_map)

    self.mox.ReplayAll()

    c = command.Verify()

    self.assertEqual(1, c.VerifyMaps(self.conf))

  def testVerifyMapsSkipsNetgroups(self):
    self.mox.StubOutWithMock(cache_factory, 'Create')

    self.conf.maps = [config.MAP_NETGROUP]

    self.mox.StubOutWithMock(nss, 'GetMap')

    self.mox.ReplayAll()

    c = command.Verify()

    self.assertEqual(0, c.VerifyMaps(self.conf))

  def testVerifySourcesGood(self):
    source_mock = self.mox.CreateMock(source.Source)
    source_mock.Verify().AndReturn(0)

    self.mox.StubOutWithMock(source_factory, 'Create')
    source_factory.Create(mox.IgnoreArg()).AndReturn(source_mock)
    self.conf.maps = [config.MAP_PASSWORD]

    self.mox.ReplayAll()
    self.assertEqual(0, command.Verify().VerifySources(self.conf))

  def testVerifySourcesBad(self):

    self.conf.maps = []
    self.assertEqual(1, command.Verify().VerifySources(self.conf))

    source_mock = self.mox.CreateMock(source.Source)
    source_mock.Verify().AndReturn(1)

    self.mox.StubOutWithMock(source_factory, 'Create')
    source_factory.Create(self.conf.options[config.MAP_PASSWORD].cache).AndReturn(source_mock)

    self.conf.maps = [config.MAP_PASSWORD]

    self.mox.ReplayAll()

    self.assertEqual(1, command.Verify().VerifySources(self.conf))

  def testVerifySourcesTrapsSourceUnavailable(self):
    self.conf.maps = []
    self.assertEqual(1, command.Verify().VerifySources(self.conf))

    def FakeCreate(conf):
      """Stub routine returning a pmock to test VerifySources."""
      self.assertEqual(conf,
                        self.conf.options[config.MAP_PASSWORD].source)
      raise error.SourceUnavailable

    old_source_base_create = source_factory.Create
    source_factory.Create = FakeCreate
    self.conf.maps = [config.MAP_PASSWORD]

    self.assertEqual(1, command.Verify().VerifySources(self.conf))

    source_factory.Create = old_source_base_create


class TestRepairCommand(unittest.TestCase):

  def setUp(self):

    class DummyConfig(object):
      pass

    class DummySource(source.Source):
      name = 'dummy'

      def Verify(self):
        return 0

    # Add dummy source to the set if implementations of sources
    source_factory.RegisterImplementation(DummySource)

    self.conf = DummyConfig()
    self.conf.options = {config.MAP_PASSWORD: config.MapOptions()}
    self.conf.options[config.MAP_PASSWORD].cache = {'name': 'dummy'}
    self.conf.options[config.MAP_PASSWORD].source = {'name': 'dummy'}

    self.original_verify_configuration = config.VerifyConfiguration

  def tearDown(self):
    config.VerifyConfiguration = self.original_verify_configuration

  def testCreate(self):
    c = command.Repair()
    self.assertTrue(isinstance(c, command.Repair))

  def testHelp(self):
    c = command.Repair()
    self.assertNotEqual(None, c.Help())

  def testRunWithNoParameters(self):
    c = command.Repair()

    def FakeVerifyConfiguration(conf):
      """Assert that we call VerifyConfiguration correctly."""
      self.assertEqual(conf, self.conf)
      return (0, 1)

    config.VerifyConfiguration = FakeVerifyConfiguration

    self.conf.maps = []

    self.assertEqual(1, c.Run(self.conf, []))

  def testRunWithBadParameters(self):
    c = command.Repair()
    # Trap stderr so the unit test runs clean,
    # since unit test status is printed on stderr.
    dev_null = StringIO()
    stderr = sys.stderr
    sys.stderr = dev_null
    self.assertEqual(2, c.Run(None, ['--invalid']))
    sys.stderr = stderr

  def testRunWithParameters(self):

    def FakeVerifyConfiguration(conf):
      """Assert that we call VerifyConfiguration correctly."""
      self.assertEqual(conf, self.conf)
      return (0, 1)

    config.VerifyConfiguration = FakeVerifyConfiguration

    c = command.Repair()

    self.assertEqual(1, c.Run(self.conf, ['-m',
                                           config.MAP_PASSWORD]))


class TestHelpCommand(unittest.TestCase):

  def setUp(self):
    self.stdout = sys.stdout
    sys.stdout = StringIO()

  def tearDown(self):
    sys.stdout = self.stdout

  def testHelp(self):
    c = command.Help()
    self.assertNotEqual(None, c.Help())

  def testRunWithNoParameters(self):
    c = command.Help()
    self.assertEqual(0, c.Run(None, []))

  def testRunHelpHelp(self):
    c = command.Help()
    self.assertEqual(0, c.Run(None, ['help']))


class TestStatusCommand(mox.MoxTestBase):

  def setUp(self):
    super(TestStatusCommand, self).setUp()

    class DummyConfig(object):
      pass

    class DummySource(source.Source):
      name = 'dummy'

      def Verify(self):
        return 0

    # stub out parts of update.MapUpdater
    class DummyUpdater(map_updater.MapUpdater):
      def GetModifyTimestamp(self):
        return 1

      def GetUpdateTimestamp(self):
        return 2

    # Add dummy source to the set if implementations of sources
    source_factory.RegisterImplementation(DummySource)

    self.conf = DummyConfig()
    self.conf.timestamp_dir = 'TEST_DIR'
    self.conf.options = {config.MAP_PASSWORD: config.MapOptions(),
                         config.MAP_AUTOMOUNT: config.MapOptions()}
    self.conf.options[config.MAP_PASSWORD].cache = {'name': 'dummy'}
    self.conf.options[config.MAP_PASSWORD].source = {'name': 'dummy'}
    self.conf.options[config.MAP_AUTOMOUNT].cache = {'name': 'dummy'}
    self.conf.options[config.MAP_AUTOMOUNT].source = {'name': 'dummy'}

    self.original_verify_configuration = config.VerifyConfiguration
    self.original_create = cache_factory.Create
    self.original_updater = map_updater.MapUpdater

    # stub this out for all tests
    map_updater.MapUpdater = DummyUpdater

  def tearDown(self):
    super(TestStatusCommand, self).tearDown()
    config.VerifyConfiguration = self.original_verify_configuration
    cache_factory.Create = self.original_create
    map_updater.MapUpdater = self.original_updater

  def testHelp(self):
    c = command.Status()
    self.assertNotEqual(None, c.Help())

  def testRunWithNoParameters(self):
    c = command.Status()
    self.conf.maps = []
    self.assertEqual(0, c.Run(self.conf, []))

  def testRunWithBadParameters(self):
    c = command.Status()
    # Trap stderr so the unit test runs clean,
    # since unit test status is printed on stderr.
    dev_null = StringIO()
    stderr = sys.stderr
    sys.stderr = dev_null
    self.assertEqual(2, c.Run(None, ['--invalid']))
    sys.stderr = stderr

  def testEpochFormatParameter(self):
    c = command.Status()
    (options, args) = c.parser.parse_args([])
    self.assertEqual(False, options.epoch)
    self.assertEqual([], args)

  def testObeysMapsFlag(self):
    stdout_buffer = StringIO()

    old_stdout = sys.stdout
    sys.stdout = stdout_buffer

    c = command.Status()
    self.assertEqual(0, c.Run(self.conf, ['-m', 'passwd']))
    sys.stdout = old_stdout

    self.assertNotEqual(0, len(stdout_buffer.getvalue()))
    self.assertFalse(stdout_buffer.getvalue().find('group') >= 0)

  def testGetSingleMapMetadata(self):
    # test both automount and non-automount maps.

    # cache mock is returned by FakeCreate() for automount maps
    cache_mock = self.mox.CreateMock(caches.Cache)
    cache_mock.GetMapLocation().AndReturn('/etc/auto.master')

    self.mox.StubOutWithMock(cache_factory, 'Create')
    cache_factory.Create(self.conf.options[config.MAP_AUTOMOUNT].cache, config.MAP_AUTOMOUNT, automount_mountpoint='automount_mountpoint').AndReturn(cache_mock)

    self.mox.ReplayAll()

    c = command.Status()

    values = c.GetSingleMapMetadata(config.MAP_PASSWORD, self.conf)
    self.assertTrue('map' in values[0])
    self.assertTrue('key' in values[0])
    self.assertTrue('value' in values[0])

    values = c.GetSingleMapMetadata(
        config.MAP_AUTOMOUNT, self.conf,
        automount_mountpoint='automount_mountpoint')

    self.assertTrue('map' in values[0])
    self.assertTrue('key' in values[0])
    self.assertTrue('value' in values[0])
    self.assertTrue('automount' in values[0])

  def testGetSingleMapMetadataTimestampEpoch(self):
    c = command.Status()
    values = c.GetSingleMapMetadata(config.MAP_PASSWORD, self.conf,
                                    epoch=True)
    self.assertTrue('map' in values[0])
    self.assertTrue('key' in values[0])
    self.assertTrue('value' in values[0])
    # values below are returned by dummyupdater
    self.assertEqual(1, values[0]['value'])
    self.assertEqual(2, values[1]['value'])

  def testGetSingleMapMetadataTimestampEpochFalse(self):
    # set the timezone so we get a consistent return value
    os.environ['TZ'] = 'US/Pacific'
    time.tzset()

    c = command.Status()
    values = c.GetSingleMapMetadata(config.MAP_PASSWORD, self.conf,
                                    epoch=False)
    self.assertTrue(values[1]['value'] in ['Wed Dec 31 16:00:02 1969',
                                        'Thu Jan  1 00:00:02 1970'])

  def testGetAutomountMapMetadata(self):
    # need to stub out GetSingleMapMetadata (tested above) and then
    # stub out cache_factory.Create to return a cache mock that spits
    # out an iterable map for the function to use.

    # stub out GetSingleMapMetadata
    class DummyStatus(command.Status):
      def GetSingleMapMetadata(self, unused_map_name, unused_conf,
                               automount_mountpoint=None, epoch=False):
        return {'map': 'map_name', 'last-modify-timestamp': 'foo',
                'last-update-timestamp': 'bar'}

    # the master map to loop over
    master_map = automount.AutomountMap()
    master_map.Add(automount.AutomountMapEntry({'key': '/home',
                                           'location': '/etc/auto.home'}))
    master_map.Add(automount.AutomountMapEntry({'key': '/auto',
                                           'location': '/etc/auto.auto'}))

    # mock out a cache to return the master map
    cache_mock = self.mox.CreateMock(caches.Cache)
    cache_mock.GetMap().AndReturn(master_map)

    self.mox.StubOutWithMock(cache_factory, 'Create')
    cache_factory.Create(self.conf.options[config.MAP_AUTOMOUNT].cache, config.MAP_AUTOMOUNT, automount_mountpoint=None).AndReturn(cache_mock)

    self.mox.ReplayAll()

    c = DummyStatus()
    value_list = c.GetAutomountMapMetadata(self.conf)

    self.assertEqual(9, len(value_list))


if __name__ == '__main__':
  unittest.main()<|MERGE_RESOLUTION|>--- conflicted
+++ resolved
@@ -27,20 +27,8 @@
 import tempfile
 import time
 import unittest
-<<<<<<< HEAD
-try:
-  from StringIO import StringIO
-except ImportError:
-  from io import StringIO
-
-try:
-  import mox
-except ImportError:
-  from mox3 import mox
-=======
 from mox3 import mox
 from io import StringIO
->>>>>>> 273ff357
 
 from nss_cache import command
 from nss_cache import config
