# Copyright 2007 Google Inc.
#
# This program is free software; you can redistribute it and/or
# modify it under the terms of the GNU General Public License
# as published by the Free Software Foundation; either version 2
# of the License, or (at your option) any later version.
#
# This program is distributed in the hope that it will be useful,
# but WITHOUT ANY WARRANTY; without even the implied warranty of
# MERCHANTABILITY or FITNESS FOR A PARTICULAR PURPOSE.  See the
# GNU General Public License for more details.
#
# You should have received a copy of the GNU General Public License
# along with this program; if not, write to the Free Software Foundation,
# Inc., 51 Franklin Street, Fifth Floor, Boston, MA  02110-1301, USA.
"""Main program body for nsscache.

The nsscache program is the user interface to the nss_cache package,
responsible for updating or building local persistent cache, e.g.
nss_db.
"""

__author__ = ('jaq@google.com (Jamie Wilkinson)',
              'vasilios@google.com (Vasilios Hoffman)')

import logging
import logging.handlers
import optparse
import os
import socket
import sys

import nss_cache
from nss_cache import command
from nss_cache import config
from nss_cache import error

# Hack to support python 2.3's logging module
try:
    BaseLoggingClass = logging.getLoggerClass()
except AttributeError:
    BaseLoggingClass = logging.Logger


class NssCacheLogger(BaseLoggingClass):
    """Custom logger class for nss_cache.

    This class defines two extra logging levels, VERBOSE which is for
    messages that can be hidden unless asked for with -v, and DEBUG2 for
    really chatty implementation details.
    """

    def __init__(self, name):
        logging.Logger.__init__(self, name)
        logging.VERBOSE = logging.INFO - 1
        logging.addLevelName(logging.VERBOSE, 'VERBOSE')
        logging.DEBUG2 = logging.DEBUG - 1
        logging.addLevelName(logging.DEBUG2, 'DEBUG2')

    def verbose(self, msg, *args, **kwargs):
        self.log(logging.VERBOSE, msg, args, kwargs)

    def debug2(self, msg, *args, **kwargs):
        self.log(logging.DEBUG2, msg, args, kwargs)


logging.setLoggerClass(NssCacheLogger)


class NssCacheApp(object):
<<<<<<< HEAD
    """Main application for building/updating NSS caches."""

    def __init__(self):
        """Set up the application.

        See the file README.style for logging policy set up here.
        """
        # default to syslog unless on a tty
        try:
            is_tty = os.isatty(sys.stdin.fileno())
        except ValueError:
            is_tty = False
        if is_tty:
            format_str = ('%(levelname)-8s %(asctime)-15s '
                          '%(filename)s:%(lineno)d: '
                          '%(funcName)s: '
                          '%(message)s')
            logging.basicConfig(format=format_str)
            # python2.3's basicConfig doesn't let you set the default level
            logger = logging.getLogger()
            logger.setLevel(logging.WARN)
        else:
            facility = logging.handlers.SysLogHandler.LOG_DAEMON
            try:
                handler = logging.handlers.SysLogHandler(address='/dev/log',
                                                         facility=facility)
            except socket.error:
                print('/dev/log could not be opened; falling back on stderr.')
                # Omitting an argument to StreamHandler results in sys.stderr being
                # used.
                handler = logging.StreamHandler()
            format_str = (os.path.basename(sys.argv[0]) +
                          '[%(process)d]: %(levelname)s %(message)s')
            fmt = logging.Formatter(format_str)
            handler.setFormatter(fmt)
            handler.setLevel(level=logging.INFO)
            logging.getLogger('').addHandler(handler)

        self.log = logging.getLogger('NSSCacheApp')
        self.parser = self._GetParser()

    def _GetParser(self):
        """Sets up our parser for global options.

        Args:  None
        Returns:
        # OptionParser is from standard python module optparse
        OptionParser
        """
        usage = ('nsscache synchronises a local NSS cache against a '
                 'remote data source.\n'
                 '\n'
                 'Usage: nsscache [global options] command [command options]\n'
                 '\n'
                 'commands:\n')
        command_descriptions = []
        for (name, cls) in list(command.__dict__.items()):
            # skip the command base object
            if name == 'Command':
                continue
            if hasattr(cls, 'Help'):
                short_help = cls().Help(short=True)
                command_descriptions.append('  %-21s %.40s' %
                                            (name.lower(), short_help.lower()))

        usage += '\n'.join(command_descriptions)
        version_string = ('nsscache ' + nss_cache.__version__ + '\n'
                          '\n'
                          'Copyright (c) 2007 Google, Inc.\n'
                          'This is free software; see the source for copying '
                          'conditions.  There is NO\n'
                          'warranty; not even for MERCHANTABILITY or FITNESS '
                          'FOR A PARTICULAR PURPOSE.\n'
                          '\n'
                          'Written by Jamie Wilkinson and Vasilios Hoffman.')

        parser = optparse.OptionParser(usage, version=version_string)

        # We do not mix arguments and flags!
        parser.disable_interspersed_args()

        # Add options.
        parser.set_defaults(verbose=False, debug=False)
        parser.add_option('-v',
                          '--verbose',
                          action='store_true',
                          help='enable verbose output')
        parser.add_option('-d',
                          '--debug',
                          action='store_true',
                          help='enable debugging output')
        parser.add_option('-c',
                          '--config-file',
                          type='string',
                          help='read configuration from FILE',
                          metavar='FILE')

        # filthy monkeypatch hack to remove the prepended 'usage: '
        # TODO(jaq): we really ought to subclass OptionParser instead...
        old_get_usage = parser.get_usage

        def get_usage():
            return old_get_usage()[7:]

        parser.get_usage = get_usage

        return parser

    def Run(self, args, env):
        """Begin execution of nsscache.

        This method loads our runtime configuration, instantiates the
        appropriate Source and Cache objects, and invokes the
        appropriate method based on the command given.

        NOTE:  We avoid calling sys.exit() and instead return an int
        to our caller, who will exit with that status.

        Args:
          args: list of command line arguments
          env: dictionary of environment variables

        Returns:
          POSIX exit status
        """
        # Parse the commandline.
        try:
            (options, args) = self.parser.parse_args(args)
        except SystemExit as e:
            # OptionParser objects raise SystemExit (error() calls exit()
            # calls sys.exit()) upon a parser error.
            # This can be handled better by overriding error or monkeypatching
            # our parser.
            return e.code
        # Initialize a configuration object.
        conf = config.Config(env)

        # Process the global flags.
        if options.verbose:
            logger = logging.getLogger()
            logger.setLevel(logging.INFO)
        if options.debug:
            logger = logging.getLogger()
            logger.setLevel(logging.DEBUG)
        if options.config_file:
            conf.config_file = options.config_file

        self.log.info('using nss_cache library, version %s',
                      nss_cache.__version__)
        self.log.debug('library path is %r', nss_cache.__file__)

        # Identify the command to dispatch.
        if not args:
            print('No command given')
            self.parser.print_help()
            return os.EX_USAGE
        # print global help if command is 'help' with no argument
        if len(args) == 1 and args[0] == 'help':
            self.parser.print_help()
            return os.EX_OK
        self.log.debug('args: %r' % args)
        command_name = args.pop(0)
        self.log.debug('command: %r' % command_name)

        # Load the configuration from file.
        config.LoadConfig(conf)

        # Dispatch the command.
        try:
            command_callable = getattr(command, command_name.capitalize())
        except AttributeError:
            self.log.warning('%s is not implemented', command_name)
            print(('command %r is not implemented' % command_name))
            self.parser.print_help()
            return os.EX_SOFTWARE

        try:
            retval = command_callable().Run(conf=conf, args=args)
        except error.SourceUnavailable as e:
            self.log.error('Problem with configured data source: %s', e)
            return os.EX_TEMPFAIL

        return retval
=======
  """Main application for building/updating NSS caches."""

  def __init__(self):
    """Set up the application.

    See the file README.style for logging policy set up here.
    """
    # default to syslog unless on a tty
    try:
      is_tty = os.isatty(sys.stdin.fileno())
    except ValueError:
      is_tty = False
    if is_tty:
      format_str = ('%(levelname)-8s %(asctime)-15s '
                    '%(filename)s:%(lineno)d: '
                    '%(funcName)s: '
                    '%(message)s')
      logging.basicConfig(format=format_str)
      # python2.3's basicConfig doesn't let you set the default level
      logger = logging.getLogger()
      logger.setLevel(logging.WARN)
    else:
      facility = logging.handlers.SysLogHandler.LOG_DAEMON
      try:
        handler = logging.handlers.SysLogHandler(
            address='/dev/log', facility=facility)
      except socket.error:
        print('/dev/log could not be opened; falling back on stderr.')
        # Omitting an argument to StreamHandler results in sys.stderr being
        # used.
        handler = logging.StreamHandler()
      format_str = (os.path.basename(sys.argv[0]) +
                    '[%(process)d]: %(levelname)s %(message)s')
      fmt = logging.Formatter(format_str)
      handler.setFormatter(fmt)
      handler.setLevel(level=logging.INFO)
      logging.getLogger().addHandler(handler)

    self.log = logging.getLogger(__name__)
    self.parser = self._GetParser()

  def _GetParser(self):
    """Sets up our parser for global options.

    Args:  None
    Returns:
    # OptionParser is from standard python module optparse
    OptionParser
    """
    usage = ('nsscache synchronises a local NSS cache against a '
             'remote data source.\n'
             '\n'
             'Usage: nsscache [global options] command [command options]\n'
             '\n'
             'commands:\n')
    command_descriptions = []
    for (name, cls) in list(command.__dict__.items()):
      # skip the command base object
      if name == 'Command':
        continue
      if hasattr(cls, 'Help'):
        short_help = cls().Help(short=True)
        command_descriptions.append(
            '  %-21s %.40s' % (name.lower(), short_help.lower()))

    usage += '\n'.join(command_descriptions)
    version_string = ('nsscache ' + nss_cache.__version__ + '\n'
                      '\n'
                      'Copyright (c) 2007 Google, Inc.\n'
                      'This is free software; see the source for copying '
                      'conditions.  There is NO\n'
                      'warranty; not even for MERCHANTABILITY or FITNESS '
                      'FOR A PARTICULAR PURPOSE.\n'
                      '\n'
                      'Written by Jamie Wilkinson and Vasilios Hoffman.')

    parser = optparse.OptionParser(usage, version=version_string)

    # We do not mix arguments and flags!
    parser.disable_interspersed_args()

    # Add options.
    parser.set_defaults(verbose=False, debug=False)
    parser.add_option(
        '-v', '--verbose', action='store_true', help='enable verbose output')
    parser.add_option(
        '-d', '--debug', action='store_true', help='enable debugging output')
    parser.add_option(
        '-c',
        '--config-file',
        type='string',
        help='read configuration from FILE',
        metavar='FILE')

    # filthy monkeypatch hack to remove the prepended 'usage: '
    # TODO(jaq): we really ought to subclass OptionParser instead...
    old_get_usage = parser.get_usage

    def get_usage():
      return old_get_usage()[7:]

    parser.get_usage = get_usage

    return parser

  def Run(self, args, env):
    """Begin execution of nsscache.

    This method loads our runtime configuration, instantiates the
    appropriate Source and Cache objects, and invokes the
    appropriate method based on the command given.

    NOTE:  We avoid calling sys.exit() and instead return an int
    to our caller, who will exit with that status.

    Args:
      args: list of command line arguments
      env: dictionary of environment variables

    Returns:
      POSIX exit status
    """
    # Parse the commandline.
    try:
      (options, args) = self.parser.parse_args(args)
    except SystemExit as e:
      # OptionParser objects raise SystemExit (error() calls exit()
      # calls sys.exit()) upon a parser error.
      # This can be handled better by overriding error or monkeypatching
      # our parser.
      return e.code
    # Initialize a configuration object.
    conf = config.Config(env)

    # Process the global flags.
    if options.verbose:
      logger = logging.getLogger()
      logger.setLevel(logging.INFO)
    if options.debug:
      logger = logging.getLogger()
      logger.setLevel(logging.DEBUG)
    if options.config_file:
      conf.config_file = options.config_file

    self.log.info('using nss_cache library, version %s', nss_cache.__version__)
    self.log.debug('library path is %r', nss_cache.__file__)

    # Identify the command to dispatch.
    if not args:
      print('No command given')
      self.parser.print_help()
      return os.EX_USAGE
    # print global help if command is 'help' with no argument
    if len(args) == 1 and args[0] == 'help':
      self.parser.print_help()
      return os.EX_OK
    self.log.debug('args: %r' % args)
    command_name = args.pop(0)
    self.log.debug('command: %r' % command_name)

    # Load the configuration from file.
    config.LoadConfig(conf)

    # Dispatch the command.
    try:
      command_callable = getattr(command, command_name.capitalize())
    except AttributeError:
      self.log.warning('%s is not implemented', command_name)
      print(('command %r is not implemented' % command_name))
      self.parser.print_help()
      return os.EX_SOFTWARE

    try:
      retval = command_callable().Run(conf=conf, args=args)
    except error.SourceUnavailable as e:
      self.log.error('Problem with configured data source: %s', e)
      return os.EX_TEMPFAIL

    return retval
>>>>>>> 1a7b652c
<|MERGE_RESOLUTION|>--- conflicted
+++ resolved
@@ -68,7 +68,6 @@
 
 
 class NssCacheApp(object):
-<<<<<<< HEAD
     """Main application for building/updating NSS caches."""
 
     def __init__(self):
@@ -105,9 +104,9 @@
             fmt = logging.Formatter(format_str)
             handler.setFormatter(fmt)
             handler.setLevel(level=logging.INFO)
-            logging.getLogger('').addHandler(handler)
-
-        self.log = logging.getLogger('NSSCacheApp')
+            logging.getLogger().addHandler(handler)
+
+        self.log = logging.getLogger(__name__)
         self.parser = self._GetParser()
 
     def _GetParser(self):
@@ -251,185 +250,4 @@
             self.log.error('Problem with configured data source: %s', e)
             return os.EX_TEMPFAIL
 
-        return retval
-=======
-  """Main application for building/updating NSS caches."""
-
-  def __init__(self):
-    """Set up the application.
-
-    See the file README.style for logging policy set up here.
-    """
-    # default to syslog unless on a tty
-    try:
-      is_tty = os.isatty(sys.stdin.fileno())
-    except ValueError:
-      is_tty = False
-    if is_tty:
-      format_str = ('%(levelname)-8s %(asctime)-15s '
-                    '%(filename)s:%(lineno)d: '
-                    '%(funcName)s: '
-                    '%(message)s')
-      logging.basicConfig(format=format_str)
-      # python2.3's basicConfig doesn't let you set the default level
-      logger = logging.getLogger()
-      logger.setLevel(logging.WARN)
-    else:
-      facility = logging.handlers.SysLogHandler.LOG_DAEMON
-      try:
-        handler = logging.handlers.SysLogHandler(
-            address='/dev/log', facility=facility)
-      except socket.error:
-        print('/dev/log could not be opened; falling back on stderr.')
-        # Omitting an argument to StreamHandler results in sys.stderr being
-        # used.
-        handler = logging.StreamHandler()
-      format_str = (os.path.basename(sys.argv[0]) +
-                    '[%(process)d]: %(levelname)s %(message)s')
-      fmt = logging.Formatter(format_str)
-      handler.setFormatter(fmt)
-      handler.setLevel(level=logging.INFO)
-      logging.getLogger().addHandler(handler)
-
-    self.log = logging.getLogger(__name__)
-    self.parser = self._GetParser()
-
-  def _GetParser(self):
-    """Sets up our parser for global options.
-
-    Args:  None
-    Returns:
-    # OptionParser is from standard python module optparse
-    OptionParser
-    """
-    usage = ('nsscache synchronises a local NSS cache against a '
-             'remote data source.\n'
-             '\n'
-             'Usage: nsscache [global options] command [command options]\n'
-             '\n'
-             'commands:\n')
-    command_descriptions = []
-    for (name, cls) in list(command.__dict__.items()):
-      # skip the command base object
-      if name == 'Command':
-        continue
-      if hasattr(cls, 'Help'):
-        short_help = cls().Help(short=True)
-        command_descriptions.append(
-            '  %-21s %.40s' % (name.lower(), short_help.lower()))
-
-    usage += '\n'.join(command_descriptions)
-    version_string = ('nsscache ' + nss_cache.__version__ + '\n'
-                      '\n'
-                      'Copyright (c) 2007 Google, Inc.\n'
-                      'This is free software; see the source for copying '
-                      'conditions.  There is NO\n'
-                      'warranty; not even for MERCHANTABILITY or FITNESS '
-                      'FOR A PARTICULAR PURPOSE.\n'
-                      '\n'
-                      'Written by Jamie Wilkinson and Vasilios Hoffman.')
-
-    parser = optparse.OptionParser(usage, version=version_string)
-
-    # We do not mix arguments and flags!
-    parser.disable_interspersed_args()
-
-    # Add options.
-    parser.set_defaults(verbose=False, debug=False)
-    parser.add_option(
-        '-v', '--verbose', action='store_true', help='enable verbose output')
-    parser.add_option(
-        '-d', '--debug', action='store_true', help='enable debugging output')
-    parser.add_option(
-        '-c',
-        '--config-file',
-        type='string',
-        help='read configuration from FILE',
-        metavar='FILE')
-
-    # filthy monkeypatch hack to remove the prepended 'usage: '
-    # TODO(jaq): we really ought to subclass OptionParser instead...
-    old_get_usage = parser.get_usage
-
-    def get_usage():
-      return old_get_usage()[7:]
-
-    parser.get_usage = get_usage
-
-    return parser
-
-  def Run(self, args, env):
-    """Begin execution of nsscache.
-
-    This method loads our runtime configuration, instantiates the
-    appropriate Source and Cache objects, and invokes the
-    appropriate method based on the command given.
-
-    NOTE:  We avoid calling sys.exit() and instead return an int
-    to our caller, who will exit with that status.
-
-    Args:
-      args: list of command line arguments
-      env: dictionary of environment variables
-
-    Returns:
-      POSIX exit status
-    """
-    # Parse the commandline.
-    try:
-      (options, args) = self.parser.parse_args(args)
-    except SystemExit as e:
-      # OptionParser objects raise SystemExit (error() calls exit()
-      # calls sys.exit()) upon a parser error.
-      # This can be handled better by overriding error or monkeypatching
-      # our parser.
-      return e.code
-    # Initialize a configuration object.
-    conf = config.Config(env)
-
-    # Process the global flags.
-    if options.verbose:
-      logger = logging.getLogger()
-      logger.setLevel(logging.INFO)
-    if options.debug:
-      logger = logging.getLogger()
-      logger.setLevel(logging.DEBUG)
-    if options.config_file:
-      conf.config_file = options.config_file
-
-    self.log.info('using nss_cache library, version %s', nss_cache.__version__)
-    self.log.debug('library path is %r', nss_cache.__file__)
-
-    # Identify the command to dispatch.
-    if not args:
-      print('No command given')
-      self.parser.print_help()
-      return os.EX_USAGE
-    # print global help if command is 'help' with no argument
-    if len(args) == 1 and args[0] == 'help':
-      self.parser.print_help()
-      return os.EX_OK
-    self.log.debug('args: %r' % args)
-    command_name = args.pop(0)
-    self.log.debug('command: %r' % command_name)
-
-    # Load the configuration from file.
-    config.LoadConfig(conf)
-
-    # Dispatch the command.
-    try:
-      command_callable = getattr(command, command_name.capitalize())
-    except AttributeError:
-      self.log.warning('%s is not implemented', command_name)
-      print(('command %r is not implemented' % command_name))
-      self.parser.print_help()
-      return os.EX_SOFTWARE
-
-    try:
-      retval = command_callable().Run(conf=conf, args=args)
-    except error.SourceUnavailable as e:
-      self.log.error('Problem with configured data source: %s', e)
-      return os.EX_TEMPFAIL
-
-    return retval
->>>>>>> 1a7b652c
+        return retval