--- conflicted
+++ resolved
@@ -19,13 +19,6 @@
 __author__ = 'blaedd@google.com (David MacKinnon)'
 
 
-<<<<<<< HEAD
-try:
-  from cStringIO import StringIO
-except ImportError:
-  from io import StringIO
-=======
->>>>>>> 273ff357
 import logging
 import pycurl
 from io import StringIO
