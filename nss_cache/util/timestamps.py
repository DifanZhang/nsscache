# Copyright 2011 Google Inc.
#
# This program is free software; you can redistribute it and/or
# modify it under the terms of the GNU General Public License
# as published by the Free Software Foundation; either version 2
# of the License, or (at your option) any later version.
#
# This program is distributed in the hope that it will be useful,
# but WITHOUT ANY WARRANTY; without even the implied warranty of
# MERCHANTABILITY or FITNESS FOR A PARTICULAR PURPOSE.  See the
# GNU General Public License for more details.
#
# You should have received a copy of the GNU General Public License
# along with this program; if not, write to the Free Software Foundation,
# Inc., 51 Franklin Street, Fifth Floor, Boston, MA 02110-1301, USA.
"""Timestamp handling routines."""

__author__ = 'jaq@google.com (Jamie Wilkinson)'

import logging
import os.path
import tempfile
import time
import stat


def ReadTimestamp(filename):
  """Return a timestamp from a file.

  The timestamp file format is a single line, containing a string in the
  ISO-8601 format YYYY-MM-DDThh:mm:ssZ (i.e. UTC time).  We do not support
  all ISO-8601 formats for reasons of convenience in the code.

  Timestamps internal to nss_cache deliberately do not carry milliseconds.

  Args:
    filename:  A String naming the file to read from.

  Returns:
    A time.struct_time, or None if the timestamp file doesn't
    exist or has errors.
  """
  if not os.path.exists(filename):
    return None

  try:
    timestamp_file = open(filename, 'r')
    timestamp_string = timestamp_file.read().strip()
  except IOError as e:
<<<<<<< HEAD
    logging.warn('error opening timestamp file: %s', e)
=======
    logging.warning('error opening timestamp file: %s', e)
>>>>>>> 48c35513
    timestamp_string = None
  else:
    timestamp_file.close()

  logging.debug('read timestamp %s from file %r', timestamp_string, filename)

  if timestamp_string is not None:
    try:
      # Append UTC to force the timezone to parse the string in.
      timestamp = time.strptime(timestamp_string + ' UTC',
                                '%Y-%m-%dT%H:%M:%SZ %Z')
    except ValueError as e:
<<<<<<< HEAD
      logging.error('cannot parse timestamp file %r: %s', filename, e)
=======
      logging.error('cannot parse timestamp file %r: %s',
                     filename, e)
>>>>>>> 48c35513
      timestamp = None
  else:
    timestamp = None

  logging.debug('Timestamp is: %r', timestamp)
  now = time.gmtime()
  logging.debug('      Now is: %r', now)
  if timestamp > now:
<<<<<<< HEAD
    logging.warn('timestamp %r (%r) from %r is in the future, now is %r',
                 timestamp_string, time.mktime(timestamp), filename,
                 time.mktime(now))
    if time.mktime(timestamp) - time.mktime(now) >= 60 * 60:
=======
    logging.warning('timestamp %r (%r) from %r is in the future, now is %r',
                 timestamp_string, time.mktime(timestamp),
                 filename, time.mktime(now))
    if time.mktime(timestamp) - time.mktime(now) >= 60*60:
>>>>>>> 48c35513
      logging.info('Resetting timestamp to now.')
      timestamp = now

  return timestamp


def WriteTimestamp(timestamp, filename):
  """Write a given timestamp out to a file, converting to the ISO-8601 format.

  We convert internal timestamp format (epoch) to ISO-8601 format, i.e.
  YYYY-MM-DDThh:mm:ssZ which is basically UTC time, then write it out to a
  file.

  Args:
    timestamp: A struct time.struct_time or time tuple.
    filename: A String naming the file to write to.

  Returns:
     A boolean indicating success of write.
  """
  # TODO(jaq): hack
  if timestamp is None:
    return True

  timestamp_dir = os.path.dirname(filename)

  (filedesc, temp_filename) = tempfile.mkstemp(
      prefix='nsscache-update-', dir=timestamp_dir)

  time_string = time.strftime('%Y-%m-%dT%H:%M:%SZ', timestamp)

  try:
    os.write(filedesc, b'%s\n' % time_string.encode())
    os.fsync(filedesc)
    os.close(filedesc)
  except OSError:
    os.unlink(temp_filename)
    logging.warning('writing timestamp failed!')
    return False

  os.chmod(temp_filename,
           stat.S_IRUSR | stat.S_IWUSR | stat.S_IRGRP | stat.S_IROTH)
  os.rename(temp_filename, filename)
  logging.debug('wrote timestamp %s to file %r', time_string, filename)
  return True<|MERGE_RESOLUTION|>--- conflicted
+++ resolved
@@ -13,9 +13,11 @@
 # You should have received a copy of the GNU General Public License
 # along with this program; if not, write to the Free Software Foundation,
 # Inc., 51 Franklin Street, Fifth Floor, Boston, MA 02110-1301, USA.
+
 """Timestamp handling routines."""
 
 __author__ = 'jaq@google.com (Jamie Wilkinson)'
+
 
 import logging
 import os.path
@@ -47,16 +49,13 @@
     timestamp_file = open(filename, 'r')
     timestamp_string = timestamp_file.read().strip()
   except IOError as e:
-<<<<<<< HEAD
-    logging.warn('error opening timestamp file: %s', e)
-=======
     logging.warning('error opening timestamp file: %s', e)
->>>>>>> 48c35513
     timestamp_string = None
   else:
     timestamp_file.close()
 
-  logging.debug('read timestamp %s from file %r', timestamp_string, filename)
+  logging.debug('read timestamp %s from file %r',
+                 timestamp_string, filename)
 
   if timestamp_string is not None:
     try:
@@ -64,12 +63,8 @@
       timestamp = time.strptime(timestamp_string + ' UTC',
                                 '%Y-%m-%dT%H:%M:%SZ %Z')
     except ValueError as e:
-<<<<<<< HEAD
-      logging.error('cannot parse timestamp file %r: %s', filename, e)
-=======
       logging.error('cannot parse timestamp file %r: %s',
                      filename, e)
->>>>>>> 48c35513
       timestamp = None
   else:
     timestamp = None
@@ -78,22 +73,14 @@
   now = time.gmtime()
   logging.debug('      Now is: %r', now)
   if timestamp > now:
-<<<<<<< HEAD
-    logging.warn('timestamp %r (%r) from %r is in the future, now is %r',
-                 timestamp_string, time.mktime(timestamp), filename,
-                 time.mktime(now))
-    if time.mktime(timestamp) - time.mktime(now) >= 60 * 60:
-=======
     logging.warning('timestamp %r (%r) from %r is in the future, now is %r',
                  timestamp_string, time.mktime(timestamp),
                  filename, time.mktime(now))
     if time.mktime(timestamp) - time.mktime(now) >= 60*60:
->>>>>>> 48c35513
       logging.info('Resetting timestamp to now.')
       timestamp = now
 
   return timestamp
-
 
 def WriteTimestamp(timestamp, filename):
   """Write a given timestamp out to a file, converting to the ISO-8601 format.
@@ -115,8 +102,8 @@
 
   timestamp_dir = os.path.dirname(filename)
 
-  (filedesc, temp_filename) = tempfile.mkstemp(
-      prefix='nsscache-update-', dir=timestamp_dir)
+  (filedesc, temp_filename) = tempfile.mkstemp(prefix='nsscache-update-',
+                                               dir=timestamp_dir)
 
   time_string = time.strftime('%Y-%m-%dT%H:%M:%SZ', timestamp)
 
@@ -129,8 +116,8 @@
     logging.warning('writing timestamp failed!')
     return False
 
-  os.chmod(temp_filename,
-           stat.S_IRUSR | stat.S_IWUSR | stat.S_IRGRP | stat.S_IROTH)
+  os.chmod(temp_filename, stat.S_IRUSR|stat.S_IWUSR|stat.S_IRGRP|stat.S_IROTH)
   os.rename(temp_filename, filename)
-  logging.debug('wrote timestamp %s to file %r', time_string, filename)
+  logging.debug('wrote timestamp %s to file %r',
+                 time_string, filename)
   return True