--- conflicted
+++ resolved
@@ -13,6 +13,7 @@
 # You should have received a copy of the GNU General Public License
 # along with this program; if not, write to the Free Software Foundation,
 # Inc., 51 Franklin Street, Fifth Floor, Boston, MA  02110-1301, USA.
+
 """Unit test for base.py.
 
 Since these are abstract classes, the bulk of the functionality in base.py is
@@ -25,62 +26,51 @@
 import time
 import unittest
 
+
 from nss_cache.maps import maps
 
 
 class TestMap(unittest.TestCase):
   """Tests for the Map class."""
-
+  
   def testIsAbstract(self):
     """Creating a Map should raise a TypeError."""
     self.assertRaises(TypeError, maps.Map)
 
   def testModifyTimestamp(self):
-
     class StubMap(maps.Map):
       pass
 
     foo = StubMap()
     now = int(time.time())
     foo.SetModifyTimestamp(now)
-<<<<<<< HEAD
-    self.assertEqual(now, foo.GetModifyTimestamp())
-    self.assertRaises(TypeError, foo.SetModifyTimestamp, 1.1)
-=======
     self.assertEqual(now,
                       foo.GetModifyTimestamp())
     self.assertRaises(TypeError,
                       foo.SetModifyTimestamp,
                       1.1)
->>>>>>> 48c35513
     foo.SetModifyTimestamp(None)
     self.assertEqual(None, foo.GetModifyTimestamp())
-
+    
   def testUpdateTimestamp(self):
-
     class StubMap(maps.Map):
       pass
 
     foo = StubMap()
     now = int(time.time())
     foo.SetUpdateTimestamp(now)
-<<<<<<< HEAD
-    self.assertEqual(now, foo.GetUpdateTimestamp())
-    self.assertRaises(TypeError, foo.SetUpdateTimestamp, 1.1)
-=======
     self.assertEqual(now,
                       foo.GetUpdateTimestamp())
     self.assertRaises(TypeError,
                       foo.SetUpdateTimestamp,
                       1.1)
->>>>>>> 48c35513
     foo.SetUpdateTimestamp(None)
     self.assertEqual(None, foo.GetUpdateTimestamp())
 
 
 class TestMapEntry(unittest.TestCase):
   """Tests for the MapEntry class."""
-
+  
   def testIsAbstract(self):
     """Creating a MapEntry should raise a TypeError."""
     self.assertRaises(TypeError, maps.MapEntry)
