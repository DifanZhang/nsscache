--- conflicted
+++ resolved
@@ -2,21 +2,13 @@
 
 __author__ = 'alexey.pikin@gmail.com'
 
-<<<<<<< HEAD
-import io
-=======
->>>>>>> 48c35513
 import unittest
 from io import StringIO
 
 from nss_cache.maps import group
 from nss_cache.maps import passwd
 from nss_cache.maps import shadow
-try:
-  from nss_cache.sources import s3source
-except:
-  raise unittest.SkipTest('s3source import failed')
-
+from nss_cache.sources import s3source
 
 class TestS3Source(unittest.TestCase):
 
@@ -24,20 +16,15 @@
     """Initialize a basic config dict."""
     super(TestS3Source, self).setUp()
     self.config = {
-        'passwd_object': 'PASSWD_OBJ',
-        'group_object': 'GROUP_OBJ',
-        'bucket': 'TEST_BUCKET'
+      'passwd_object': 'PASSWD_OBJ',
+      'group_object': 'GROUP_OBJ',
+      'bucket': 'TEST_BUCKET'
     }
 
   def testDefaultConfiguration(self):
     source = s3source.S3FilesSource({})
     self.assertEqual(source.conf['bucket'], s3source.S3FilesSource.BUCKET)
-<<<<<<< HEAD
-    self.assertEqual(source.conf['passwd_object'],
-                     s3source.S3FilesSource.PASSWD_OBJECT)
-=======
     self.assertEqual(source.conf['passwd_object'], s3source.S3FilesSource.PASSWD_OBJECT)
->>>>>>> 48c35513
 
   def testOverrideDefaultConfiguration(self):
     source = s3source.S3FilesSource(self.config)
@@ -47,7 +34,6 @@
 
 
 class TestPasswdMapParser(unittest.TestCase):
-
   def setUp(self):
     """Set some default avalible data for testing."""
     self.good_entry = passwd.PasswdMapEntry()
@@ -62,17 +48,6 @@
 
   def testGetMap(self):
     passwd_map = passwd.PasswdMap()
-<<<<<<< HEAD
-    cache_info = io.StringIO("""[
-                                     { "Key": "foo",
-                                       "Value": {
-                                        "uid": 10, "gid": 10, "home": "/home/foo",
-                                        "shell": "/bin/bash", "comment": "How Now Brown Cow",
-                                        "irrelevant_key":"bacon"
-                                       }
-                                     }
-                                   ]""")
-=======
     cache_info = StringIO('''[
                             { "Key": "foo",
                               "Value": {
@@ -82,19 +57,11 @@
                               }
                             }
                           ]''')
->>>>>>> 48c35513
     self.parser.GetMap(cache_info, passwd_map)
     self.assertEqual(self.good_entry, passwd_map.PopItem())
 
   def testReadEntry(self):
-    data = {
-        'uid': '10',
-        'gid': '10',
-        'comment': 'How Now Brown Cow',
-        'shell': '/bin/bash',
-        'home': '/home/foo',
-        'passwd': 'x'
-    }
+    data = {'uid': '10', 'gid': '10', 'comment': 'How Now Brown Cow', 'shell': '/bin/bash', 'home': '/home/foo', 'passwd': 'x'}
     entry = self.parser._ReadEntry('foo', data)
     self.assertEqual(self.good_entry, entry)
 
@@ -124,17 +91,6 @@
 
   def testGetMap(self):
     group_map = group.GroupMap()
-<<<<<<< HEAD
-    cache_info = io.StringIO("""[
-                                     { "Key": "foo",
-                                       "Value": {
-                                        "gid": 10,
-                                        "members": "foo\\nbar",
-                                        "irrelevant_key": "bacon"
-                                       }
-                                     }
-                                   ]""")
-=======
     cache_info = StringIO('''[
                             { "Key": "foo",
                               "Value": {
@@ -144,7 +100,6 @@
                               }
                             }
                           ]''')
->>>>>>> 48c35513
     self.parser.GetMap(cache_info, group_map)
     self.assertEqual(self.good_entry, group_map.PopItem())
 
@@ -183,16 +138,6 @@
 
   def testGetMap(self):
     shadow_map = shadow.ShadowMap()
-<<<<<<< HEAD
-    cache_info = io.StringIO("""[
-                                     { "Key": "foo",
-                                       "Value": {
-                                        "passwd": "*", "lstchg": 17246, "min": 0,
-                                        "max": 99999, "warn": 7
-                                       }
-                                     }
-                                   ]""")
-=======
     cache_info = StringIO('''[
                             { "Key": "foo",
                               "Value": {
@@ -201,7 +146,6 @@
                               }
                             }
                           ]''')
->>>>>>> 48c35513
     self.parser.GetMap(cache_info, shadow_map)
     self.assertEqual(self.good_entry, shadow_map.PopItem())
 
