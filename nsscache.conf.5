.TH NSSCACHE.CONF 5 2008-11-19 "nsscache 0.27" "File formats"
.SH NAME
nsscache.conf - NSS local cache synchroniser configuration file
.SH SYNOPSIS
.B /etc/nsscache.conf
.SH DESCRIPTION
.B nsscache
synchronises a local NSS cache, and other databases, against a remote
data source. This approach allows the administrator to separate the
network from the NSS lookup codepath, improving speed and reliability
of name services.

The nsscache configuration file comprises of one DEFAULT section,
followed by zero or more map-specific configuration sections.  The
file format is similar to that of ".ini" files.

The DEFAULT section must provide at least one
\fBsource\fP
keyword, specifying the data source to use, one
\fBcache\fP
keyword, specifying the means in which the cache data will be stored
locally, and one
\fBmaps\fP
keyword, specifying which NSS maps should be cached, and one
\fBtimestamp_dir\fP
keyword, specifying the location of the timestamps used for
incremental updates.

Additional global defaults, such as LDAP search parameters, or the
filesystem location of the cache, may also be included in the DEFAULT
section.

Additional sections may be included that allow per-map overrides to
configuration options.  For example, one might specify their global
LDAP search base as
\fBou=People\fP
but want to override that for the
\fIgroup\fP
mapping as
\fBou=Groups\fP

Apart from the \fIsource\fP, \fIcache\fP, and \fImaps\fP configuration
options, all options are prefixed by the name of the module that they
configure.

A complete list of configuration options follows.

.SH DEFAULT-only OPTIONS

.TP
\fBsource\fP
Specifies the source to use to retrieve NSS data from.

Valid Options:
.I ldap

.TP
.B cache
Specifies the cache method to use to store the data, which will be
queried by the NSS itself.

Valid options:
.I files
Store in a plain text file, similar in format to
.I /etc/passwd

.I cache
Store in a plain text cache file, with a \fB.cache\fP suffix, and an index, for use with the
.I nss-cache
NSS module.

.I nssdb
Store in a Berkeley DB file, for use with the
.I nss_db
NSS module.  Please note that this option is deprecated in favour of
.I cache

.TP
.B maps
Specifies the names of the maps that will be queried and cached by
.I nsscache

Valid options:
.I passwd
.I group
.I shadow
.I netgroup
.I automount
.I sshkey

.TP
.B timestamp_dir
Specifies the directory where update and modify timestamps are stored.

.SH ldap SOURCE OPTIONS

These options configure the behaviour of the
.I ldap
source.

.TP
.B ldap_uri
The LDAP URI to connect to.

.TP
.B ldap_base
The base to perform LDAP searches under.

.TP
.B ldap_filter
The search filter to use when querying.

.TP
.B ldap_scope
The search scope to use.  Defaults to
.I one

.TP
.B ldap_bind_dn
The bind DN to use when connecting to LDAP.  Emtpy string is an
anonymous bind.  Defaults to the empty string.

.TP
.B ldap_bind_password
The bind password to use when connecting to LDAP.  Empty string is
used for anonymous binds.  Defaults to the empty string.

.TP
.B ldap_timelimit
Timelimit in seconds for search results to return.  \-1 means no limit.
Defaults to \-1.

.TP
.B ldap_retry_max
Number of retries on soft failures before giving up.  Defaults to 3.

.TP
.B ldap_retry_delay
Delay in seconds between retries.  Defaults to 5.

.TP
.B ldap_tls_require_cert
Sets expectations for SSL certificates, using TLS.  One
of 'never', 'hard', 'demand', 'allow', or 'try'.  See
\fBldap.conf\fP(5) for more information.

.TP
.B ldap_tls_cacertdir
Directory for trusted CA certificates.  Defaults to
.I /usr/share/ssl

.TP
.B ldap_tls_cacertfile
Filename containing trusted CA certificates.  Defaults to
.I /usr/share/ssl/cert.pem

.TP
<<<<<<< HEAD
.B ldap_uidattr
The uid-like attribute in your directory.  Defaults to uid.

.TP
.B ldap_uidregex
A Python regex to extract uid components from the uid-like attribute.
All matching groups are concatenated without spaces.
For example:  '(.*)@example.com' would return a uid to the left of
the @example.com domain.  Default is no regex.

.TP
.B ldap_groupregex
A Python regex to extract group member components from the member or
memberOf attributes.  All matching groups are concatenated without spaces.
For example:  '(.*)@example.com' would return a member without the
the @example.com domain.  Default is no regex.
=======
.B ldap_rfc2307bis
Default uses rfc2307 schema. If rfc2307bis (groups stored as a list of DNs
in 'member' attr), set this to 1.
>>>>>>> 6a0d09f3

.TP
.B ldap_debug
Sets the debug level for the underlying C library.  Defaults to no logging.

.SH nssdb CACHE OPTIONS

These options configure the behaviour of the
.I nssdb
cache.

.TP
.B nssdb_dir
Directory to store the Berkeley DB databases.  Defaults to the current
directory.  Note that
.B nss_db
hardcodes the path to
.I /var/lib/misc
on Debian systems, and
.I /var/db
on Red Hat systems.

.TP
.B nssdb_makedb
Path to the \fBmakedb\fP(1) command, which is used by the nssdb cache code
to ensure that the Berkeley DB version created by the module matches
that expected by the \fBnss_db\fP NSS module.

.SH files CACHE OPTIONS
These optiosn configure the behaviour of the
.I files
cache.

.TP
.B files_dir
Directory location to store the plain text files in.  Defaults to the
current directory.

.TP
.B files_cache_filename_suffix
A suffix appended to the cache filename to differentiate it from, say,
system NSS databases.  Defaults to '.cache'.

.TP
.B files_local_automount_master
A yes/no field only used for automount maps.  A 'yes' value will cause nsscache
to update the auto.master file with the master map from the source.  A 'no'
value will cause nsscache to leave auto.master alone, allowing the system to
manage this file in other ways.  When set to 'no', nsscache will only update
other automount maps defined both locally and in the source.  Defaults to 'yes'.

.SH EXAMPLE
A typical example might look like this:

  [DEFAULT]
  source = ldap
  cache = nssdb
  maps = passwd, group, shadow
  ldap_uri = ldap://ldap.example.com
  ldap_base = ou=People,dc=example,dc=com
  ldap_filter = (objectclass=posixAccount)
  nssdb_dir = /var/lib/misc

  [group]
  ldap_base = ou=Group,dc=example,dc=com
  ldap_filter = (objectclass=posixGroup)

  [shadow]
  ldap_filter = (objectclass=posixAccount)

And a complementary \fI\|/etc/nsswitch.conf\|\fP might look like this:

  passwd: files db
  group: files db
  shadow: files db

.SH FILES
.TP
\fI\|/etc/nsscache.conf\|\fP
The system-wide nsscache configuration file
.SH "SEE ALSO"
.TP
\fInsscache\fP(1)
.TP
\fInsswitch.conf\fP(5)
The system name service switch configuration file
.TP
\fIldap.conf\fP(5)
Details on LDAP configuration options exposed by the LDAP client libraries.
.SH AUTHOR
Written by Jamie Wilkinson (jaq@google.com) and Vasilios Hoffman (vasilios@google.com).
.SH COPYRIGHT
Copyright \(co 2007 Google, Inc.
.br
This is free software; see the source for copying conditions.  There is NO
warranty; not even for MERCHANTABILITY or FITNESS FOR A PARTICULAR PURPOSE.<|MERGE_RESOLUTION|>--- conflicted
+++ resolved
@@ -155,7 +155,6 @@
 .I /usr/share/ssl/cert.pem
 
 .TP
-<<<<<<< HEAD
 .B ldap_uidattr
 The uid-like attribute in your directory.  Defaults to uid.
 
@@ -172,11 +171,11 @@
 memberOf attributes.  All matching groups are concatenated without spaces.
 For example:  '(.*)@example.com' would return a member without the
 the @example.com domain.  Default is no regex.
-=======
+
+.TP
 .B ldap_rfc2307bis
 Default uses rfc2307 schema. If rfc2307bis (groups stored as a list of DNs
 in 'member' attr), set this to 1.
->>>>>>> 6a0d09f3
 
 .TP
 .B ldap_debug
