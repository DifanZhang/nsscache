--- conflicted
+++ resolved
@@ -2,17 +2,12 @@
 
 install:
  - travis_retry sudo apt-get update -qq
-<<<<<<< HEAD
- - travis_retry sudo apt-get install -y libnss-db
+ - travis_retry sudo apt-get install -y libnss-db python-ldap python-mox
  - pip install .
- - pip install -r requirements.txt
-=======
- - travis_retry sudo apt-get install -y python-ldap python-mox libnss-db
  - |-
     if [[ $TRAVIS_PYTHON_VERSION == '2.7' ]]; then
       travis_retry pip install -r requirements.txt
     fi
->>>>>>> 6c89f30b
 
 script:
  - |-
